use chrono::{DateTime, Utc};
use collect::validators::{ValidatorDataCenter, ValidatorSnapshot};
use collect::validators_mev::ValidatorMEVSnapshot;
use rust_decimal::prelude::*;
use serde::{Deserialize, Serialize, Deserializer};
use std::collections::HashMap;
<<<<<<< HEAD
use serde::de::{self, Unexpected};
=======

>>>>>>> 7980d655

pub struct ValidatorMEVInfo {
    pub vote_account: String,
    pub mev_commission: i32,
    pub epoch: i32,
    pub total_epoch_rewards: Decimal,
    pub claimed_epoch_rewards: Decimal,
    pub total_epoch_claimants: i32,
    pub epoch_active_claimants: i32,
}

impl ValidatorMEVInfo {
    pub fn new_from_snapshot(v: &ValidatorMEVSnapshot) -> Self {
        Self {
            vote_account: v.vote_account.clone(),
            mev_commission: (v.mev_commission as i32),
            epoch: (v.epoch as i32),
            total_epoch_rewards: v.total_epoch_rewards.into(),
            claimed_epoch_rewards: v.claimed_epoch_rewards.into(),
            total_epoch_claimants: (v.total_epoch_claimants as i32),
            epoch_active_claimants: (v.epoch_active_claimants as i32),
        }
    }
}

pub struct Validator {
    pub identity: String,
    pub vote_account: String,
    pub epoch: Decimal,
    pub info_name: Option<String>,
    pub info_url: Option<String>,
    pub info_keybase: Option<String>,
    pub node_ip: Option<String>,
    pub dc_coordinates_lat: Option<f64>,
    pub dc_coordinates_lon: Option<f64>,
    pub dc_continent: Option<String>,
    pub dc_country_iso: Option<String>,
    pub dc_country: Option<String>,
    pub dc_city: Option<String>,
    pub dc_asn: Option<i32>,
    pub dc_aso: Option<String>,
    pub commission_max_observed: Option<i32>,
    pub commission_min_observed: Option<i32>,
    pub commission_advertised: Option<i32>,
    pub commission_effective: Option<i32>,
    pub version: Option<String>,
    pub mnde_votes: Option<Decimal>,
    pub activated_stake: Decimal,
    pub marinade_stake: Decimal,
    pub decentralizer_stake: Decimal,
    pub superminority: bool,
    pub stake_to_become_superminority: Decimal,
    pub credits: Decimal,
    pub leader_slots: Decimal,
    pub blocks_produced: Decimal,
    pub skip_rate: f64,
    pub uptime_pct: Option<f64>,
    pub uptime: Option<Decimal>,
    pub downtime: Option<Decimal>,
    pub updated_at: Option<DateTime<Utc>>,
}

impl Validator {
    pub fn new_from_snapshot(v: &ValidatorSnapshot, epoch: u64) -> Self {
        let ValidatorDataCenter {
            coordinates,
            continent,
            country_iso,
            country,
            city,
            asn,
            aso,
        } = match v.data_center.clone() {
            Some(dc) => dc.clone(),
            _ => Default::default(),
        };

        Self {
            identity: v.identity.clone(),
            vote_account: v.vote_account.clone(),
            epoch: epoch.into(),
            info_name: v.info_name.clone(),
            info_url: v.info_url.clone(),
            info_keybase: v.info_keybase.clone(),

            node_ip: v.node_ip.clone(),
            dc_coordinates_lon: coordinates.map(|(_, lon)| lon),
            dc_coordinates_lat: coordinates.map(|(lat, _)| lat),
            dc_continent: continent,
            dc_country_iso: country_iso,
            dc_country: country,
            dc_city: city,
            dc_asn: asn.map(|asn| asn as i32),
            dc_aso: aso,

            commission_max_observed: None,
            commission_min_observed: None,
            commission_advertised: Some(v.performance.commission as i32),
            commission_effective: None,
            version: v.performance.version.clone(),
            mnde_votes: v.mnde_votes.map(|mnde_votes| mnde_votes.into()),
            activated_stake: v.activated_stake.into(),
            marinade_stake: v.marinade_stake.into(),
            decentralizer_stake: v.decentralizer_stake.into(),
            superminority: v.superminority,
            stake_to_become_superminority: v.stake_to_become_superminority.into(),
            credits: v.performance.credits.into(),
            leader_slots: v.performance.leader_slots.into(),
            blocks_produced: v.performance.blocks_produced.into(),
            skip_rate: v.performance.skip_rate,
            uptime_pct: None,
            uptime: None,
            downtime: None,

            updated_at: None,
        }
    }
}

#[derive(Deserialize, Serialize, Debug, Clone)]
pub struct ValidatorEpochStats {
    pub epoch: u64,
    pub commission_max_observed: Option<u8>,
    pub commission_min_observed: Option<u8>,
    pub commission_advertised: Option<u8>,
    pub commission_effective: Option<u8>,
    pub version: Option<String>,
    pub mnde_votes: Option<u64>,
    pub activated_stake: u64,
    pub marinade_stake: u64,
    pub decentralizer_stake: u64,
    pub superminority: bool,
    pub stake_to_become_superminority: u64,
    pub credits: u64,
    pub leader_slots: u64,
    pub blocks_produced: u64,
    pub skip_rate: f64,
    pub uptime_pct: Option<f64>,
    pub uptime: Option<u64>,
    pub downtime: Option<u64>,
    pub apr: Option<f64>,
    pub apy: Option<f64>,
    pub score: Option<f64>,
    pub rank_score: Option<usize>,
    pub rank_activated_stake: Option<usize>,
    pub rank_apy: Option<usize>,
}

#[derive(Deserialize, Serialize, Debug, Clone)]
pub struct ValidatorRecord {
    pub identity: String,
    pub vote_account: String,
    pub info_name: Option<String>,
    pub info_url: Option<String>,
    pub info_keybase: Option<String>,
    pub node_ip: Option<String>,
    pub dc_coordinates_lat: Option<f64>,
    pub dc_coordinates_lon: Option<f64>,
    pub dc_continent: Option<String>,
    pub dc_country_iso: Option<String>,
    pub dc_country: Option<String>,
    pub dc_city: Option<String>,
    pub dc_full_city: Option<String>,
    pub dc_asn: Option<i32>,
    pub dc_aso: Option<String>,
    pub dcc_full_city: Option<f64>,
    pub dcc_asn: Option<f64>,
    pub dcc_aso: Option<f64>,
    pub commission_max_observed: Option<i32>,
    pub commission_min_observed: Option<i32>,
    pub commission_advertised: Option<i32>,
    pub commission_effective: Option<i32>,
    pub commission_aggregated: Option<i32>,
    pub version: Option<String>,
    pub mnde_votes: Option<Decimal>,
    pub activated_stake: Decimal,
    pub marinade_stake: Decimal,
    pub decentralizer_stake: Decimal,
    pub superminority: bool,
    pub credits: u64,
    pub score: Option<f64>,
    pub warnings: Vec<WarningRecord>,

    pub epoch_stats: Vec<ValidatorEpochStats>,

    pub epochs_count: u64,

    pub avg_uptime_pct: Option<f64>,
    pub avg_apy: Option<f64>,
}

#[derive(Serialize, Debug, Clone)]
pub struct UptimeRecord {
    pub epoch: u64,
    pub status: String,
    pub start_at: DateTime<Utc>,
    pub end_at: DateTime<Utc>,
}

#[derive(Serialize, Debug, Clone)]
pub struct VersionRecord {
    pub epoch: u64,
    pub version: Option<String>,
    pub created_at: DateTime<Utc>,
}

#[derive(Serialize, Debug, Clone)]
pub struct CommissionRecord {
    pub epoch: u64,
    pub epoch_slot: u64,
    pub commission: u8,
    pub created_at: DateTime<Utc>,
}

#[derive(Deserialize, Serialize, Debug, Clone)]
pub struct WarningRecord {
    pub code: String,
    pub message: String,
    pub details: Option<String>,
    pub created_at: DateTime<Utc>,
}

#[derive(Deserialize, Serialize, Debug, Clone)]
pub struct DCConcentrationStats {
    pub epoch: u64,
    pub total_activated_stake: u64,
    pub dc_concentration_by_aso: HashMap<String, f64>,
    pub dc_stake_by_aso: HashMap<String, u64>,
    pub dc_concentration_by_asn: HashMap<String, f64>,
    pub dc_stake_by_asn: HashMap<String, u64>,
    pub dc_concentration_by_city: HashMap<String, f64>,
    pub dc_stake_by_city: HashMap<String, u64>,
}

#[derive(Deserialize, Serialize, Debug, Clone)]
pub struct BlockProductionStats {
    pub epoch: u64,
    pub blocks_produced: u64,
    pub leader_slots: u64,
    pub avg_skip_rate: f64,
}

#[derive(Deserialize, Serialize, Debug, Clone)]
pub struct ClusterStats {
    pub block_production_stats: Vec<BlockProductionStats>,
    pub dc_concentration_stats: Vec<DCConcentrationStats>,
}

#[derive(Deserialize, Serialize, Debug, Clone)]
pub struct ValidatorsAggregated {
    pub epoch: u64,
    pub avg_marinade_score: Option<f64>,
    pub avg_apy: Option<f64>,
}

#[derive(Deserialize, Serialize, Debug, Clone)]
pub struct ValidatorAggregatedFlat {
    pub vote_account: String,
    pub minimum_stake: f64,
    pub avg_stake: f64,
    pub avg_dc_concentration: f64,
    pub avg_skip_rate: f64,
    pub avg_grace_skip_rate: f64,
    pub max_commission: u8,
    pub avg_adjusted_credits: f64,
    pub dc_aso: String,
    pub mnde_votes: u64,
}

#[derive(Deserialize, Serialize, Debug, Clone)]
pub struct ValidatorScoringCsvRow {
    pub vote_account: String,
    pub score: f64,
    pub rank: i32,
    pub ui_hints: String,
    #[serde(deserialize_with = "bool_from_int")]
    pub eligible_stake_algo: bool,
    #[serde(deserialize_with = "bool_from_int")]
    pub eligible_stake_mnde: bool,
    #[serde(deserialize_with = "bool_from_int")]
    pub eligible_stake_msol: bool,
    pub normalized_dc_concentration: f64,
    pub normalized_grace_skip_rate: f64,
    pub normalized_adjusted_credits: f64,
    pub target_stake_algo: Decimal,
    pub target_stake_mnde: Decimal,
    pub target_stake_msol: Decimal,
}

#[derive(Deserialize, Serialize, Debug, Clone)]
pub struct ValidatorScoreRecord {
    pub vote_account: String,
    pub score: f64,
    pub rank: i32,
    pub ui_hints: Vec<String>,
    pub component_scores: Vec<f64>,
    pub eligible_stake_algo: bool,
    pub eligible_stake_mnde: bool,
    pub eligible_stake_msol: bool,
    pub target_stake_algo: u64,
    pub target_stake_mnde: u64,
    pub target_stake_msol: u64,
    pub scoring_run_id: i64,
}

#[derive(Deserialize, Serialize, Debug, Clone)]
pub struct ValidatorCurrentStake {
    pub vote_account: String,
    pub identity: String,
    pub marinade_stake: u64,
}

fn bool_from_int<'de, D>(deserializer: D) -> Result<bool, D::Error>
where
    D: Deserializer<'de>,
{
    match u8::deserialize(deserializer)? {
        0 => Ok(false),
        1 => Ok(true),
        other => Err(de::Error::invalid_value(
            Unexpected::Unsigned(other as u64),
            &"zero or one",
        )),
    }
}<|MERGE_RESOLUTION|>--- conflicted
+++ resolved
@@ -4,11 +4,7 @@
 use rust_decimal::prelude::*;
 use serde::{Deserialize, Serialize, Deserializer};
 use std::collections::HashMap;
-<<<<<<< HEAD
 use serde::de::{self, Unexpected};
-=======
-
->>>>>>> 7980d655
 
 pub struct ValidatorMEVInfo {
     pub vote_account: String,
