use crate::dto::{
    BlockProductionStats, ClusterStats, CommissionRecord, DCConcentrationStats, ScoringRunRecord,
    UptimeRecord, ValidatorAggregatedFlat, ValidatorEpochStats, ValidatorRecord,
    ValidatorScoreRecord, ValidatorScoringCsvRow, ValidatorWarning, ValidatorsAggregated,
    VersionRecord,
};
use chrono::{DateTime, Utc};
use rust_decimal::prelude::*;
use std::collections::{HashMap, HashSet};
use tokio_postgres::{types::ToSql, Client};

pub struct InsertQueryCombiner<'a> {
    pub insertions: u64,
    statement: String,
    params: Vec<&'a (dyn ToSql + Sync)>,
}

pub fn to_fixed(a: f64, decimals: i32) -> u64 {
    (a * 10f64.powi(decimals)).round() as u64
}

pub fn to_fixed_for_sort(a: f64) -> u64 {
    to_fixed(a, 4)
}

impl<'a> InsertQueryCombiner<'a> {
    pub fn new(table_name: String, columns: String) -> Self {
        Self {
            insertions: 0,
            statement: format!("INSERT INTO {} ({}) VALUES", table_name, columns).to_string(),
            params: vec![],
        }
    }

    pub fn add(&mut self, values: &mut Vec<&'a (dyn ToSql + Sync)>) {
        let separator = if self.insertions == 0 { " " } else { "," };
        let mut query_end = "(".to_string();
        for i in 0..values.len() {
            if i > 0 {
                query_end.push_str(",");
            }
            query_end.push_str(&format!("${}", i + 1 + self.params.len()));
        }
        query_end.push_str(")");

        self.params.append(values);
        self.statement
            .push_str(&format!("{}{}", separator, query_end));
        self.insertions += 1;
    }

    pub async fn execute(&self, client: &mut Client) -> anyhow::Result<Option<u64>> {
        if self.insertions == 0 {
            return Ok(None);
        }

        // println!("{}", self.statement);
        // println!("{:?}", self.params);

        Ok(Some(client.execute(&self.statement, &self.params).await?))
    }
}

pub struct UpdateQueryCombiner<'a> {
    pub updates: u64,
    statement: String,
    values_names: String,
    where_condition: String,
    params: Vec<&'a (dyn ToSql + Sync)>,
}

impl<'a> UpdateQueryCombiner<'a> {
    pub fn new(
        table_name: String,
        updates: String,
        values_names: String,
        where_condition: String,
    ) -> Self {
        Self {
            updates: 0,
            statement: format!("UPDATE {} SET {} FROM (VALUES", table_name, updates).to_string(),
            values_names,
            where_condition,
            params: vec![],
        }
    }

    pub fn add(&mut self, values: &mut Vec<&'a (dyn ToSql + Sync)>, types: HashMap<usize, String>) {
        let separator = if self.updates == 0 { " " } else { "," };
        let mut query_end = "(".to_string();
        for i in 0..values.len() {
            if i > 0 {
                query_end.push_str(",");
            }
            query_end.push_str(&format!("${}", i + 1 + self.params.len()));
            if let Some(t) = types.get(&i) {
                query_end.push_str(&format!("::{}", t));
            };
        }
        query_end.push_str(")");

        self.params.append(values);
        self.statement
            .push_str(&format!("{}{}", separator, query_end));
        self.updates += 1;
    }

    pub async fn execute(&mut self, client: &mut Client) -> anyhow::Result<Option<u64>> {
        if self.updates == 0 {
            return Ok(None);
        }

        self.statement.push_str(&format!(
            ") AS {} WHERE {}",
            self.values_names, self.where_condition
        ));

        // println!("{}", self.statement);
        // println!("{:?}", self.params);

        Ok(Some(client.execute(&self.statement, &self.params).await?))
    }
}

struct InflationApyCalculator {
    supply: u64,
    duration: u64,
    inflation: f64,
    inflation_taper: f64,
    total_weighted_credits: u128,
}
impl InflationApyCalculator {
    fn estimate_yields(&self, credits: u64, stake: u64, commission: u8) -> (f64, f64) {
        let epochs_per_year = 365.25 * 24f64 * 3600f64 / self.duration as f64;
        let rewards_share = credits as f64 * stake as f64 / self.total_weighted_credits as f64;
        let inflation_change_per_epoch = (1.0 - self.inflation_taper).powf(1.0 / epochs_per_year);
        let generated_rewards =
            self.inflation * self.supply as f64 * rewards_share * self.inflation_taper
                / epochs_per_year
                / (1.0 - inflation_change_per_epoch);
        let staker_rewards = generated_rewards * (1.0 - commission as f64 / 100.0);
        let apr = staker_rewards / stake as f64;
        let apy = (1.0 + apr / epochs_per_year).powf(epochs_per_year - 1.0) - 1.0;

        (apr, apy)
    }
}
async fn get_apy_calculators(
    psql_client: &Client,
) -> anyhow::Result<HashMap<u64, InflationApyCalculator>> {
    let apy_info_rows = psql_client
        .query(
            "SELECT
                    epochs.epoch,
                    (EXTRACT('epoch' FROM end_at) - EXTRACT('epoch' FROM start_at))::INTEGER as duration,
                    supply,
                    inflation,
                    inflation_taper,
                    SUM(validators.credits * validators.activated_stake) total_weighted_credits
                FROM
                epochs
                INNER JOIN validators ON epochs.epoch = validators.epoch
                GROUP BY epochs.epoch",
            &[],
        )
        .await?;

    let mut result: HashMap<_, _> = Default::default();
    for row in apy_info_rows {
        result.insert(
            row.get::<_, Decimal>("epoch").try_into()?,
            InflationApyCalculator {
                supply: row.get::<_, Decimal>("supply").try_into()?,
                duration: row.get::<_, i32>("duration").try_into()?,
                inflation: row.get("inflation"),
                inflation_taper: row.get("inflation_taper"),
                total_weighted_credits: row
                    .get::<_, Decimal>("total_weighted_credits")
                    .try_into()?,
            },
        );
    }

    Ok(result)
}

pub async fn load_uptimes(
    psql_client: &Client,
    epochs: u64,
) -> anyhow::Result<HashMap<String, Vec<UptimeRecord>>> {
    let rows = psql_client
        .query(
            "
            WITH cluster AS (SELECT MAX(epoch) as last_epoch FROM cluster_info)
            SELECT
                vote_account, status, epoch, start_at, end_at
            FROM uptimes, cluster WHERE epoch > cluster.last_epoch - $1::NUMERIC",
            &[&Decimal::from(epochs)],
        )
        .await?;

    let mut records: HashMap<_, Vec<_>> = Default::default();
    for row in rows {
        let vote_account: String = row.get("vote_account");
        let commissions = records
            .entry(vote_account.clone())
            .or_insert(Default::default());
        commissions.push(UptimeRecord {
            epoch: row.get::<_, Decimal>("epoch").try_into()?,
            status: row.get("status"),
            start_at: row.get("start_at"),
            end_at: row.get("end_at"),
        })
    }

    Ok(records)
}

pub async fn load_versions(
    psql_client: &Client,
    epochs: u64,
) -> anyhow::Result<HashMap<String, Vec<VersionRecord>>> {
    let rows = psql_client
        .query(
            "
            WITH cluster AS (SELECT MAX(epoch) as last_epoch FROM cluster_info)
            SELECT
                vote_account, version, epoch, created_at
            FROM versions, cluster WHERE epoch > cluster.last_epoch - $1::NUMERIC",
            &[&Decimal::from(epochs)],
        )
        .await?;

    let mut records: HashMap<_, Vec<_>> = Default::default();
    for row in rows {
        let vote_account: String = row.get("vote_account");
        let versions = records
            .entry(vote_account.clone())
            .or_insert(Default::default());
        versions.push(VersionRecord {
            epoch: row.get::<_, Decimal>("epoch").try_into()?,
            version: row.get("version"),
            created_at: row.get("created_at"),
        })
    }

    Ok(records)
}

pub async fn load_commissions(
    psql_client: &Client,
    epochs: u64,
) -> anyhow::Result<HashMap<String, Vec<CommissionRecord>>> {
    let rows = psql_client
        .query(
            "
            WITH cluster AS (SELECT MAX(epoch) as last_epoch FROM cluster_info)
            SELECT
                vote_account, commission, epoch, epoch_slot, created_at
            FROM commissions, cluster
            WHERE epoch > cluster.last_epoch - $1::NUMERIC
            UNION
            SELECT
                vote_account, commission_effective, epoch, 432000, updated_at
            FROM validators, cluster
            WHERE epoch > cluster.last_epoch - $1::NUMERIC AND commission_effective IS NOT NULL
            ",
            &[&Decimal::from(epochs)],
        )
        .await?;

    let mut records: HashMap<_, Vec<_>> = Default::default();
    for row in rows {
        let vote_account: String = row.get("vote_account");
        let commissions = records
            .entry(vote_account.clone())
            .or_insert(Default::default());
        commissions.push(CommissionRecord {
            epoch: row.get::<_, Decimal>("epoch").try_into()?,
            epoch_slot: row.get::<_, Decimal>("epoch_slot").try_into()?,
            commission: row.get::<_, i32>("commission").try_into()?,
            created_at: row.get("created_at"),
        })
    }

    Ok(records)
}

pub async fn update_with_warnings(
    validators: &mut HashMap<String, ValidatorRecord>,
) -> anyhow::Result<()> {
    log::info!("Updating validator records with warnings");

    for (_, validator) in validators {
        if validator.superminority {
            validator.warnings.push(ValidatorWarning::Superminority);
        }
        if validator.avg_uptime_pct.unwrap_or(0.0) < 0.9 {
            validator.warnings.push(ValidatorWarning::LowUptime);
        }
        let max_effective_commission = validator.epoch_stats.iter().fold(
            0,
            |max_commission, epoch_stats: &ValidatorEpochStats| {
                epoch_stats
                    .commission_effective
                    .unwrap_or(0)
                    .max(max_commission)
            },
        );
        if max_effective_commission > 10 {
            validator.warnings.push(ValidatorWarning::HighCommission);
        }
    }

    Ok(())
}

fn average(numbers: &Vec<f64>) -> Option<f64> {
    if numbers.len() == 0 {
        return None;
    }
    let sum = numbers.iter().filter(|n| !n.is_nan()).sum::<f64>();
    let count = numbers.iter().filter(|n| !n.is_nan()).count() as f64;
    Some(sum / count)
}

pub fn update_validators_with_avgs(validators: &mut HashMap<String, ValidatorRecord>) {
    for (_, record) in validators.iter_mut() {
        record.avg_apy = average(
            &record
                .epoch_stats
                .iter()
                .flat_map(|epoch| epoch.apy)
                .collect(),
        );
        record.avg_uptime_pct = average(
            &record
                .epoch_stats
                .iter()
                .flat_map(|epoch| epoch.uptime_pct)
                .collect(),
        );
    }
}

pub fn update_validators_ranks<T>(
    validators: &mut HashMap<String, ValidatorRecord>,
    field_extractor: fn(&ValidatorEpochStats) -> T,
    rank_updater: fn(&mut ValidatorEpochStats, usize) -> (),
) where
    T: Ord,
{
    let mut stats_by_epoch: HashMap<u64, Vec<(String, T)>> = Default::default();
    for (vote_account, record) in validators.iter() {
        for validator_epoch_stats in record.epoch_stats.iter() {
            stats_by_epoch
                .entry(validator_epoch_stats.epoch)
                .or_insert(Default::default())
                .push((vote_account.clone(), field_extractor(validator_epoch_stats)));
        }
    }

    for (epoch, stats) in stats_by_epoch.iter_mut() {
        stats.sort_by(|(_, stat_a), (_, stat_b)| stat_a.cmp(stat_b));
        let mut previous_value: Option<&T> = None;
        let mut same_ranks: usize = 0;
        for (index, (vote_account, stat)) in stats.iter().enumerate() {
            if let Some(some_previous_value) = previous_value {
                if some_previous_value == stat {
                    same_ranks += 1;
                } else {
                    same_ranks = 0;
                }
            }
            previous_value = Some(stat);

            let validator_epoch_stats = validators
                .get_mut(vote_account)
                .unwrap()
                .epoch_stats
                .iter_mut()
                .find(|a| a.epoch == *epoch)
                .unwrap();
            rank_updater(validator_epoch_stats, stats.len() - index + same_ranks);
        }
    }
}

pub async fn load_validators(
    psql_client: &Client,
    epochs: u64,
) -> anyhow::Result<HashMap<String, ValidatorRecord>> {
    let last_epoch = match get_last_epoch(psql_client).await? {
        Some(last_epoch) => last_epoch,
        _ => return Ok(Default::default()),
    };
    let apy_calculators = get_apy_calculators(psql_client).await?;
    let concentrations = load_dc_concentration_stats(psql_client, 1)
        .await?
        .first()
        .cloned();

    log::info!("Querying validators...");
    let rows = psql_client
        .query(
            "
            WITH
                validators_aggregated AS (SELECT vote_account, MIN(epoch) first_epoch FROM validators GROUP BY vote_account),
                cluster AS (SELECT MAX(epoch) as last_epoch FROM cluster_info),
                epochs_dates AS (SELECT vote_account, starting_epoch, start_at FROM (SELECT vote_account, MIN(validators.epoch) as starting_epoch FROM validators WHERE credits > 0 GROUP BY vote_account) AS s JOIN epochs ON s.starting_epoch = epochs.epoch)
            SELECT
<<<<<<< HEAD
                validators.identity, 
                validators.vote_account, 
                epoch,
                COALESCE(epochs_dates.starting_epoch, 0) AS starting_epoch,
                epochs_dates.start_at AS starting_epoch_date,
=======
                validators.identity,
                validators.vote_account,
                validators.epoch,
                epochs.start_at AS epoch_start,
				epochs.end_at AS epoch_end,
>>>>>>> 4e84f48b
                info_name,
                info_url,
                info_keybase,
                node_ip,
                dc_coordinates_lat,
                dc_coordinates_lon,
                dc_continent,
                dc_country_iso,
                dc_country,
                dc_city,
                dc_asn,
                dc_aso,
                CONCAT(dc_continent, '/', dc_country, '/', dc_city) dc_full_city,

                commission_max_observed,
                commission_min_observed,
                commission_advertised,
                commission_effective,
                version,
                mnde_votes,
                activated_stake,
                marinade_stake,
                decentralizer_stake,
                superminority,
                stake_to_become_superminority,
                credits,
                leader_slots,
                blocks_produced,
                skip_rate,
                uptime_pct,
                uptime,
                downtime,

                validators_aggregated.first_epoch AS first_epoch
            FROM validators
                LEFT JOIN cluster ON 1 = 1
                LEFT JOIN validators_aggregated ON validators_aggregated.vote_account = validators.vote_account
<<<<<<< HEAD
                LEFT JOIN epochs_dates ON validators.vote_account = epochs_dates.vote_account
            WHERE epoch > cluster.last_epoch - $1::NUMERIC
=======
                LEFT JOIN epochs ON epochs.epoch = validators.epoch
            WHERE validators.epoch > cluster.last_epoch - $1::NUMERIC
>>>>>>> 4e84f48b
            ORDER BY epoch DESC",
            &[&Decimal::from(epochs)],
        )
        .await?;

    let mut records: HashMap<_, _> = tokio::task::spawn_blocking(move || {
        log::info!("Aggregating validator records...");
        let mut records: HashMap<_, _> = Default::default();
        for row in rows {
            let vote_account: String = row.get("vote_account");
            let epoch: u64 = row.get::<_, Decimal>("epoch").try_into().unwrap();
<<<<<<< HEAD
            let starting_epoch_date: Option<DateTime<Utc>> = row.get::<_,Option<DateTime<Utc>>>("starting_epoch_date").try_into().unwrap();
=======
            let epoch_start_at: Option<DateTime<Utc>> = row.get::<_,Option<DateTime<Utc>>>("epoch_start").try_into().unwrap();
            let epoch_end_at: Option<DateTime<Utc>> = row.get::<_,Option<DateTime<Utc>>>("epoch_end").try_into().unwrap();
>>>>>>> 4e84f48b
            let first_epoch: u64 = row.get::<_, Decimal>("first_epoch").try_into().unwrap();
            let starting_epoch: u64 = row.get::<_, Decimal>("starting_epoch").try_into().unwrap();

            let (apr, apy) = if let Some(c) = apy_calculators.get(&epoch) {
                let (apr, apy) = c.estimate_yields(
                    row.get::<_, Decimal>("credits").try_into().unwrap(),
                    row.get::<_, Decimal>("activated_stake").try_into().unwrap(),
                    row.get::<_, Option<i32>>("commission_effective")
                        .map(|n| n.try_into().unwrap())
                        .unwrap_or(100),
                );
                (Some(apr), Some(apy))
            } else {
                (None, None)
            };

            let dc_full_city = row
                .get::<_, Option<String>>("dc_full_city")
                .unwrap_or("Unknown".into());
            let dc_asn = row
                .get::<_, Option<i32>>("dc_asn")
                .map(|dc_asn| dc_asn.to_string())
                .unwrap_or("Unknown".into());
            let dc_aso = row
                .get::<_, Option<String>>("dc_aso")
                .unwrap_or("Unknown".into());

            let dcc_full_city = concentrations
                .clone()
                .and_then(|c| c.dc_concentration_by_city.get(&dc_full_city).cloned());
            let dcc_asn = concentrations
                .clone()
                .and_then(|c| c.dc_concentration_by_asn.get(&dc_asn).cloned());
            let dcc_aso = concentrations
                .clone()
                .and_then(|c| c.dc_concentration_by_aso.get(&dc_aso).cloned());

            let record = records
                .entry(vote_account.clone())
                .or_insert_with(|| ValidatorRecord {
                    identity: row.get("identity"),
                    start_epoch: starting_epoch.clone(),
                    start_date: starting_epoch_date.clone(),
                    vote_account: vote_account.clone(),
                    info_name: row.get("info_name"),
                    info_url: row.get("info_url"),
                    info_keybase: row.get("info_keybase"),
                    node_ip: row.get("node_ip"),
                    dc_coordinates_lat: row.get("dc_coordinates_lat"),
                    dc_coordinates_lon: row.get("dc_coordinates_lon"),
                    dc_continent: row.get("dc_continent"),
                    dc_country_iso: row.get("dc_country_iso"),
                    dc_country: row.get("dc_country"),
                    dc_city: row.get("dc_city"),
                    dc_full_city: row.get("dc_full_city"),
                    dc_asn: row.get("dc_asn"),
                    dc_aso: row.get("dc_aso"),
                    dcc_full_city,
                    dcc_asn,
                    dcc_aso,
                    commission_max_observed: row
                        .get::<_, Option<i32>>("commission_max_observed")
                        .map(|n| n.try_into().unwrap()),
                    commission_min_observed: row
                        .get::<_, Option<i32>>("commission_min_observed")
                        .map(|n| n.try_into().unwrap()),
                    commission_advertised: row
                        .get::<_, Option<i32>>("commission_advertised")
                        .map(|n| n.try_into().unwrap()),
                    commission_effective: row
                        .get::<_, Option<i32>>("commission_effective")
                        .map(|n| n.try_into().unwrap()),
                    commission_aggregated: None,
                    version: row.get("version"),
                    mnde_votes: row
                        .get::<_, Option<Decimal>>("mnde_votes")
                        .map(|n| n.try_into().unwrap()),
                    activated_stake: row.get::<_, Decimal>("activated_stake").try_into().unwrap(),
                    marinade_stake: row.get::<_, Decimal>("marinade_stake").try_into().unwrap(),
                    decentralizer_stake: row
                        .get::<_, Decimal>("decentralizer_stake")
                        .try_into()
                        .unwrap(),
                    superminority: row.get("superminority"),
                    credits: row.get::<_, Decimal>("credits").try_into().unwrap(),
                    score: None,

                    epoch_stats: Default::default(),

                    warnings: Default::default(),

                    epochs_count: epoch - first_epoch + 1,

                    avg_uptime_pct: None,
                    avg_apy: None,
                    has_last_epoch_stats: false,
                });
            if last_epoch == epoch {
                record.has_last_epoch_stats = true;
            }
            record.epoch_stats.push(ValidatorEpochStats {
                epoch,
                epoch_start_at: epoch_start_at,
                epoch_end_at: epoch_end_at,
                commission_max_observed: row
                    .get::<_, Option<i32>>("commission_max_observed")
                    .map(|n| n.try_into().unwrap()),
                commission_min_observed: row
                    .get::<_, Option<i32>>("commission_min_observed")
                    .map(|n| n.try_into().unwrap()),
                commission_advertised: row
                    .get::<_, Option<i32>>("commission_advertised")
                    .map(|n| n.try_into().unwrap()),
                commission_effective: row
                    .get::<_, Option<i32>>("commission_effective")
                    .map(|n| n.try_into().unwrap()),
                version: row.get("version"),
                mnde_votes: row
                    .get::<_, Option<Decimal>>("mnde_votes")
                    .map(|n| n.try_into().unwrap()),
                activated_stake: row.get::<_, Decimal>("activated_stake").try_into().unwrap(),
                marinade_stake: row.get::<_, Decimal>("marinade_stake").try_into().unwrap(),
                decentralizer_stake: row
                    .get::<_, Decimal>("decentralizer_stake")
                    .try_into()
                    .unwrap(),
                superminority: row.get("superminority"),
                stake_to_become_superminority: row
                    .get::<_, Decimal>("stake_to_become_superminority")
                    .try_into()
                    .unwrap(),
                credits: row.get::<_, Decimal>("credits").try_into().unwrap(),
                leader_slots: row.get::<_, Decimal>("leader_slots").try_into().unwrap(),
                blocks_produced: row.get::<_, Decimal>("blocks_produced").try_into().unwrap(),
                skip_rate: row.get("skip_rate"),
                uptime_pct: row.get("uptime_pct"),
                uptime: row
                    .get::<_, Option<Decimal>>("uptime")
                    .map(|n| n.try_into().unwrap()),
                downtime: row
                    .get::<_, Option<Decimal>>("downtime")
                    .map(|n| n.try_into().unwrap()),
                apr,
                apy,
                score: None,
                rank_apy: None,
                rank_score: None,
                rank_activated_stake: None,
            });
        }

        records
    })
    .await?;
    log::info!("Updating with scores...");
    update_validators_with_scores(psql_client, &mut records, epochs).await?;

    log::info!("Updating averages...");
    update_validators_with_avgs(&mut records);
    log::info!("Updating ranks...");
    update_validators_ranks(
        &mut records,
        |a: &ValidatorEpochStats| a.activated_stake,
        |a: &mut ValidatorEpochStats, rank: usize| a.rank_activated_stake = Some(rank),
    );
    update_validators_ranks(
        &mut records,
        |a: &ValidatorEpochStats| to_fixed_for_sort(a.score.unwrap_or(0.0)),
        |a: &mut ValidatorEpochStats, rank: usize| a.rank_score = Some(rank),
    );
    update_validators_ranks(
        &mut records,
        |a: &ValidatorEpochStats| to_fixed_for_sort(a.apy.unwrap_or(0.0)),
        |a: &mut ValidatorEpochStats, rank: usize| a.rank_apy = Some(rank),
    );
    update_with_warnings(&mut records).await?;
    log::info!("Records prepared...");
    Ok(records)
}

pub async fn update_validators_with_scores(
    psql_client: &Client,
    validators: &mut HashMap<String, ValidatorRecord>,
    epochs: u64,
) -> anyhow::Result<()> {
    let last_epoch = get_last_epoch(psql_client).await?.unwrap_or(0);
    let first_epoch = last_epoch - epochs.min(last_epoch) + 1;
    let epochs_range = first_epoch..=last_epoch;

    log::info!(
        "Updating validator score with epochs range: {:?}",
        epochs_range
    );
    let scores_per_epoch = load_scores_in_epochs(psql_client, epochs_range).await?;

    let latest_epoch_with_score = match scores_per_epoch.keys().max() {
        Some(epoch) => epoch,
        _ => return Ok(()),
    };

    let latest_scores = scores_per_epoch.get(latest_epoch_with_score).unwrap();

    for (_, validator) in validators.iter_mut() {
        for epoch_record in validator.epoch_stats.iter_mut() {
            if let Some(scores) = scores_per_epoch.get(&epoch_record.epoch) {
                epoch_record.score = scores.get(&validator.vote_account).cloned();
            }
        }

        validator.score = latest_scores.get(&validator.vote_account).cloned();
    }

    Ok(())
}

pub async fn load_scores_in_epochs(
    psql_client: &Client,
    epochs: std::ops::RangeInclusive<u64>,
) -> anyhow::Result<HashMap<u64, HashMap<String, f64>>> {
    log::info!("Loading scores for epochs: {:?}", epochs);
    let rows = psql_client
        .query(
            "
            WITH last_runs_in_epoch AS (SELECT epoch, MAX(scoring_run_id) as id FROM scoring_runs WHERE epoch = ANY($1) GROUP BY epoch)
            SELECT
                epoch,
                vote_account,
                score
            FROM last_runs_in_epoch
                INNER JOIN scores ON last_runs_in_epoch.id = scores.scoring_run_id
            ",
            &[&epochs.clone().map(|epoch| epoch as i32).collect::<Vec<_>>()],
        )
        .await?;

    let mut result: HashMap<u64, HashMap<String, f64>> = Default::default();

    for row in rows {
        let epoch = row.get::<_, i32>("epoch") as u64;
        let epoch_scores = result.entry(epoch).or_insert(Default::default());
        epoch_scores.insert(row.get("vote_account"), row.get("score"));
    }

    let mut last_valid_scores: Option<HashMap<String, f64>> = None;
    for epoch in epochs {
        if let Some(last_valid_scores) = last_valid_scores {
            result.entry(epoch).or_insert(last_valid_scores);
        }
        last_valid_scores = result.get(&epoch).cloned();
    }

    Ok(result)
}

pub async fn load_last_scoring_run(
    psql_client: &Client,
) -> anyhow::Result<Option<ScoringRunRecord>> {
    log::info!("Querying scoring run...");
    let result = psql_client
        .query_opt(
            "
            SELECT
                scoring_run_id::numeric,
                created_at,
                epoch,
                components,
                component_weights,
                ui_id
            FROM scoring_runs
            WHERE scoring_run_id IN (SELECT MAX(scoring_run_id) FROM scoring_runs)",
            &[],
        )
        .await?;

    let scoring_run = match result {
        Some(scoring_run) => scoring_run,
        _ => {
            log::warn!("No scoring run was found!");
            return Ok(None);
        }
    };

    Ok(Some(ScoringRunRecord {
        scoring_run_id: scoring_run.get("scoring_run_id"),
        created_at: scoring_run.get("created_at"),
        epoch: scoring_run.get("epoch"),
        components: scoring_run.get("components"),
        component_weights: scoring_run.get("component_weights"),
        ui_id: scoring_run.get("ui_id"),
    }))
}

pub async fn load_scores(
    psql_client: &Client,
    scoring_run_id: Decimal,
) -> anyhow::Result<HashMap<String, ValidatorScoreRecord>> {
    log::info!("Querying scores...");
    let rows = psql_client
        .query(
            "
            SELECT vote_account,
                score,
                rank,
                mnde_votes,
                ui_hints,
                component_scores,
                component_ranks,
                component_values,
                eligible_stake_algo,
                eligible_stake_mnde,
                eligible_stake_msol,
                target_stake_algo,
                target_stake_mnde,
                target_stake_msol,
                scoring_run_id
            FROM scores
            WHERE scoring_run_id::numeric = $1 ORDER BY rank",
            &[&scoring_run_id],
        )
        .await?;

    let records: HashMap<_, _> = {
        log::info!("Aggregating scores records...");
        let mut records: HashMap<_, _> = Default::default();
        for row in rows {
            let vote_account: String = row.get("vote_account");

            records
                .entry(vote_account.clone())
                .or_insert_with(|| ValidatorScoreRecord {
                    vote_account: vote_account.clone(),
                    score: row.get("score"),
                    rank: row.get("rank"),
                    mnde_votes: row.get::<_, Decimal>("mnde_votes").try_into().unwrap(),
                    ui_hints: row.get("ui_hints"),
                    component_scores: row.get("component_scores"),
                    component_ranks: row.get("component_ranks"),
                    component_values: row.get("component_values"),
                    eligible_stake_algo: row.get("eligible_stake_algo"),
                    eligible_stake_mnde: row.get("eligible_stake_mnde"),
                    eligible_stake_msol: row.get("eligible_stake_msol"),
                    target_stake_algo: row
                        .get::<_, Decimal>("target_stake_algo")
                        .try_into()
                        .unwrap(),
                    target_stake_mnde: row
                        .get::<_, Decimal>("target_stake_mnde")
                        .try_into()
                        .unwrap(),
                    target_stake_msol: row
                        .get::<_, Decimal>("target_stake_msol")
                        .try_into()
                        .unwrap(),
                    scoring_run_id: row.get("scoring_run_id"),
                });
        }

        records
    };
    log::info!("Records prepared...");
    Ok(records)
}

pub async fn get_last_epoch(psql_client: &Client) -> anyhow::Result<Option<u64>> {
    let row = psql_client
        .query_opt("SELECT MAX(epoch) as last_epoch FROM validators", &[])
        .await?;

    Ok(row.map(|row| row.get::<_, Decimal>("last_epoch").try_into().unwrap()))
}

pub async fn load_dc_concentration_stats(
    psql_client: &Client,
    epochs: u64,
) -> anyhow::Result<Vec<DCConcentrationStats>> {
    let last_epoch = match get_last_epoch(psql_client).await? {
        Some(last_epoch) => last_epoch,
        _ => return Ok(Default::default()),
    };
    let first_epoch = last_epoch - epochs.min(last_epoch) + 1;

    let mut stats: Vec<_> = Default::default();

    let map_stake_to_concentration =
        |stake: &HashMap<String, u64>, total_stake: u64| -> HashMap<_, _> {
            stake
                .iter()
                .map(|(key, stake)| (key.clone(), *stake as f64 / total_stake as f64))
                .collect()
        };

    for epoch in (first_epoch..=last_epoch).rev() {
        let mut dc_stake_by_aso: HashMap<_, _> = Default::default();
        let mut dc_stake_by_asn: HashMap<_, _> = Default::default();
        let mut dc_stake_by_city: HashMap<_, _> = Default::default();
        let mut total_active_stake = 0;

        let rows = psql_client
            .query(
                "SELECT
                    activated_stake,
                    dc_aso,
                    dc_asn,
                    CONCAT(dc_continent, '/', dc_country, '/', dc_city) dc_full_city
                FROM validators WHERE epoch = $1",
                &[&Decimal::from(epoch)],
            )
            .await?;

        for row in rows.iter() {
            let activated_stake: u64 = row.get::<_, Decimal>("activated_stake").try_into()?;
            let dc_aso = row
                .get::<_, Option<String>>("dc_aso")
                .unwrap_or("Unknown".to_string());
            let dc_asn: String = row
                .get::<_, Option<i32>>("dc_asn")
                .map_or("Unknown".to_string(), |dc_asn| dc_asn.to_string());
            let dc_city: String = row
                .get::<_, Option<String>>("dc_full_city")
                .unwrap_or("Unknown".to_string());

            total_active_stake += activated_stake;
            *(dc_stake_by_aso.entry(dc_aso).or_insert(Default::default())) += activated_stake;
            *(dc_stake_by_asn.entry(dc_asn).or_insert(Default::default())) += activated_stake;
            *(dc_stake_by_city
                .entry(dc_city)
                .or_insert(Default::default())) += activated_stake;
        }

        stats.push(DCConcentrationStats {
            epoch,
            total_activated_stake: Default::default(),
            dc_concentration_by_aso: map_stake_to_concentration(
                &dc_stake_by_aso,
                total_active_stake,
            ),
            dc_concentration_by_asn: map_stake_to_concentration(
                &dc_stake_by_asn,
                total_active_stake,
            ),
            dc_stake_by_asn,
            dc_stake_by_aso,
            dc_concentration_by_city: map_stake_to_concentration(
                &dc_stake_by_city,
                total_active_stake,
            ),
            dc_stake_by_city,
        })
    }

    Ok(stats)
}

pub async fn load_block_production_stats(
    psql_client: &Client,
    epochs: u64,
) -> anyhow::Result<Vec<BlockProductionStats>> {
    let last_epoch = match get_last_epoch(psql_client).await? {
        Some(last_epoch) => last_epoch,
        _ => return Ok(Default::default()),
    };
    let first_epoch = last_epoch - epochs.min(last_epoch) + 1;

    let mut stats: Vec<_> = Default::default();

    let rows = psql_client
            .query(
                "SELECT
	                epoch,
                    COALESCE(SUM(blocks_produced), 0) blocks_produced,
                    COALESCE(SUM(leader_slots), 0) leader_slots,
                    (1 - COALESCE(SUM(blocks_produced), 0)  / coalesce(SUM(leader_slots), 1))::DOUBLE PRECISION avg_skip_rate
                FROM validators
                WHERE epoch > $1
                GROUP BY epoch ORDER BY epoch DESC",
                &[&Decimal::from(first_epoch)],
            )
            .await?;

    for row in rows {
        stats.push(BlockProductionStats {
            epoch: row.get::<_, Decimal>("epoch").try_into()?,
            blocks_produced: row.get::<_, Decimal>("blocks_produced").try_into()?,
            leader_slots: row.get::<_, Decimal>("leader_slots").try_into()?,
            avg_skip_rate: row.get("avg_skip_rate"),
        })
    }

    Ok(stats)
}

pub async fn load_cluster_stats(psql_client: &Client, epochs: u64) -> anyhow::Result<ClusterStats> {
    Ok(ClusterStats {
        block_production_stats: load_block_production_stats(psql_client, epochs).await?,
        dc_concentration_stats: load_dc_concentration_stats(psql_client, epochs).await?,
    })
}

pub fn aggregate_validators(
    validators: &HashMap<String, ValidatorRecord>,
) -> Vec<ValidatorsAggregated> {
    let mut epochs: HashSet<_> = Default::default();
    let mut marinade_scores: HashMap<u64, Vec<f64>> = Default::default();
    let mut apys: HashMap<u64, Vec<f64>> = Default::default();

    for (_, validator) in validators.iter() {
        for epoch_stats in validator.epoch_stats.iter() {
            epochs.insert(epoch_stats.epoch);
            if let Some(score) = epoch_stats.score {
                marinade_scores
                    .entry(epoch_stats.epoch)
                    .or_insert(Default::default())
                    .push(score);
            }
            if let Some(apy) = epoch_stats.apy {
                apys.entry(epoch_stats.epoch)
                    .or_insert(Default::default())
                    .push(apy);
            }
        }
    }

    let mut agg: Vec<_> = epochs
        .into_iter()
        .map(|epoch| ValidatorsAggregated {
            epoch,
            avg_marinade_score: average(marinade_scores.get(&epoch).unwrap_or(&vec![])),
            avg_apy: average(apys.get(&epoch).unwrap_or(&vec![])),
        })
        .collect();

    agg.sort_by(|a, b| b.epoch.cmp(&a.epoch));

    agg
}

pub async fn load_validators_aggregated_flat(
    psql_client: &Client,
    last_epoch: u64,
    epochs: u64,
) -> anyhow::Result<Vec<ValidatorAggregatedFlat>> {
    let rows = psql_client
            .query(
                "with
                cluster_stake as (select epoch, sum(activated_stake) as stake from validators group by epoch),
                cluster_skip_rate as (select epoch, sum(skip_rate * activated_stake) / sum(activated_stake) stake_weighted_skip_rate from validators group by epoch),
                dc as (select validators.epoch, sum(activated_stake) / cluster_stake.stake as dc_concentration, dc_aso from validators left join cluster_stake on validators.epoch = cluster_stake.epoch group by validators.epoch, dc_aso, cluster_stake.stake),
                agg_versions as (select vote_account, (array_agg(version order by created_at desc))[1] as last_version from versions where version is not null group by vote_account)
                select
                    validators.vote_account,
                    min(activated_stake / 1e9)::double precision as minimum_stake,
                    avg(activated_stake / 1e9)::double precision as avg_stake,
                    coalesce(avg(dc_concentration), 0)::double precision as avg_dc_concentration,
                    coalesce(avg(skip_rate), 1)::double precision as avg_skip_rate,
                    coalesce(avg(case when leader_slots < 200 then least(skip_rate, cluster_skip_rate.stake_weighted_skip_rate) else skip_rate end), 1)::double precision as avg_grace_skip_rate,		
                    max(coalesce(commission_effective, commission_advertised, 100)) as max_commission,
                    (coalesce(avg(credits * greatest(0, 100 - coalesce(commission_effective, commission_advertised, 100))), 0) / 100)::double precision as avg_adjusted_credits,
                    coalesce((array_agg(validators.dc_aso ORDER BY validators.epoch DESC))[1], 'Unknown') dc_aso,
                    coalesce((array_agg(mnde_votes ORDER BY validators.epoch DESC))[1], 0) as mnde_votes,
                    coalesce((array_agg((marinade_stake / 1e9)::double precision ORDER BY validators.epoch DESC))[1], 0) as marinade_stake,
                    coalesce((array_agg(agg_versions.last_version))[1], '0.0.0') as last_version
                from
                    validators
                    left join dc on dc.dc_aso = validators.dc_aso and dc.epoch = validators.epoch
                    left join cluster_skip_rate on cluster_skip_rate.epoch = validators.epoch
                    left join agg_versions on validators.vote_account = agg_versions.vote_account
                where
                validators.epoch between $1 and $2
                group by validators.vote_account
                having count(*) = $3 and count(*) filter (where credits > 0) > 0
                order by avg_adjusted_credits desc;
            ",
                &[&Decimal::from(last_epoch - u64::min(last_epoch, epochs - 1)), &Decimal::from(last_epoch), &i64::try_from(epochs).unwrap()],
            )
            .await?; // and vote_account not in ('3Z1N2Fkfha4ThNiRwN8RnU6U8dkFJ92DH2TFyLWJf8cj','2Dwg3x37yN4q8SyrrwDaRPGQTp14atcwMPewe3Y8FDoL','GkBrxrDjmx2kfTMUZJgYWAbar9fEpYJW7TgLatrZSjhN','5fdEXhCBKC7FRRsH64asZCSiwgNXRozxmzb1cFzfrtWM','7y4wStv8XxUkuBgwNkidfxdy1V6TMYr4UjaTDwcS3MUr','C33g1CBgcc47XFcrYksA3CEkBKaitKuhs9yD7LLtW98K','964w4qykexipZ7aCur1BEeJtexTMa1ehMUc9tCcxm9J3','Gj63nResvnBrKLw4GyyfWFpTudwQWDe9bExkE9Z1LvB1','9uygnf8zm2A88bS4tjqiYUPKAUuSWkJGeHxKLTndrs6v','A465fkGZut4A7FncUvzbCzGD8QE98yn2Lm8grr93c9dV','13zyX9jfGy1RvM28LcdqfLwR4VSowXx6whAL6AcFERCk','AUgLtpPVz6zL4iVCXZwi3cifLERdvnHsuVhNKzqmW45i','4R2eqfCDqN3UesKPW4kSTZVd55955V4awbof4vBuWibY','97AgcJPr1KGkwhq7tSD2LDMADreeCpGoFcX6hWjEuQpi','dVcK6ZibNvBiiwqxadXEGheznJFsWY9SHiMb8afTQns','C9pfCHG1zx5fTtmbsFwLG6yFoztyUVXoCmirUcCe2dt7','5hVPfoTZcfZTcyondKxjuVczaFap9pBGYBSPKXg9Jrg5','DXv73X82WCjVMsqDszK3z764tTJMU3nPXyCU3UktudBG','FvoZJRfV8LWMbkMeiswKzMHSZ2qvU8KVsEkUaW6MdN8m','6EftrAURp1rwpmy7Jeqem4kwWYeSnKmgYWKbdX5gEBHQ','HCZJjvZbaKaPTE96jz64HnBZTnXHBFv3pugqsBE5Z1D9','9fDyXmKS8Qgf9TNsRoDw8q2FJJL5J8LN7Y52sddigqyi','BHGHrKBJ9z6oE4Rjd7rBTsy9GLiFcTeDbkTkC5YmT5JG','CQCvXh6fDejoKVeMKXWirksnwCnhrLzb6XkyrBoQJzX5','Agsu9fcnH3rKBix59mktDRqJhjR8aStgLDd9njaddcdr','AUYVsW5ZGwPMAiFJUuAYPtCB9Xp5CVA1osJyAasj8CLe','FKCcfoLt2pq7boiNqRGucVq5LE1K5Dt4HALCx2WbEQkv','DHasctf9Gs2hRY2QzSoRiLuJnuEkRcGHSrh2JUxthxwa','467Bg8FwFFq5jqebWPnMQtdDRjpmHUqvCWBW1zYVMzHg','JCHsvHwF6TgeM1fapxgAkhVKDU5QtPox3bfCR5sjWirP','72i2i4D7ehg7k3rKUNZLFiHqvhVFv1UvdCQbiNTFudJa','G4RU9qUt7tG8M8E4L4ZfXtdnwPTcPpaWwLEvSxtdRNHF','JB8zjnRE6FeT8N6Yq2182vj69kKHGdeKJ7kBAhHKuHRq','Amhxcj1nt4BhnmTfy3ncqaoLzVr94QEfGMYY9Lqkg9en','783PrbTTsMojSJWv64ZCFnQ7mYoDj4oqdsAGXf22XVQs','FrWFgD5vfjJkKiCY4WeKBk65X4C7sDhi2X1DVMFCPfJ5','BeNvYv2pd3MRJBBSGiMPSRVYcafKAXocNNp79GoaHfoP','ZBfLjZjz48oS3ArtnjmPn4Fc1bd2VbKeBnxeCSrKE9S','DzhGmMUzpyQ5ruk5rRCfekTZMyvPXBXHtnn6aNnt94x4','8cUmk4UHZXFBXZJBnWnXd48iTSRMYikQ1QYbJddBfAxu','85qJ2DWmav9YgKLLdo6mrVAVLLKRH3fDuWPyiViA362n','5xk3gjstftRwZRqQdme4vTuZonpkgs2wsm734M68Bq1Y','7iC1Uu6QBqNG6oaBimnPgLmtoantH7Nc3RD7SoLHgVET','8sqpHTT3B8kLto6Vb98bNP93MVuRuPKdcUAwZaP6xuYs','4QMtvpJ2cFLWAa363dZsr46aBeDAnEsF66jomv4eVqu4','4rxFGSzXiTXuF9GveXbMr4fJAPPnQVjHmpEZbWV8jz9m','HC1NSDR9cbBeQ8V1XJ62VNceUAbjGdnCcH7f5wVFVZw3','Bm3rPaD62YWXJxvpW5viF9jUVdMmd7Q2HYA6eTbDhxxW','DeNodee9LR1WPokmRqidmAQEq8UbBqNCv6QfFTvU6k69','9xMyJXgxBABzV5bmiCuw4xZ8acao2xgvhC1G1yknW1Zj','9DYSMwSwMbQcckH1Zi7EQ3E6ipJKkChqRVJCQjF5FCWp','DqxQuDD9BZERufL2gTCipHhAqj7Bb2zoAEKfvHuXWNUL','FfE7rncxyYJvsqFu3Kn323sJpjBXkfMNXwd4d8kdURk9','9HvcpT4vGkgDU3TUXuJFtC5DPjMt5jb8MXFFTNTg9Mim','CrZEDyNQfbxakxdFYzMc8dtrYq4XDoRZ51xBa12skDpJ','D7wuZ935mznAM6hRJJQBpWcBWyvVgUK96pPDZT2uZq5g','9c5bpzVRbfsYY2fannb4hyX5CJUPg3BfH2cL6sR7kJM4','CnYYmAhuFcyocBbXxoVzPnu37a5ctpLaSr8ja1NGKNZ7','ESF3vCij1t6K437j7tzDyKspPeuMnYoEtooFN9Suzico','GHRvDXj9BfACkJ9CoLWbpi2UkMVti9DwXJGsaFT9XDcD','5HMtU9ngrq7vhQn4qPxFHzaVJRjbnT2VQxTTPdfwvbUL','3HSgNsx9rQsAFZrL7k2BAUuL8HpCjhgfxXjrPBK9cnjD','5GKFk6ptwtYTUVXZwofK3tgCJXRiQBfY6yS9w8dgZaSS','CZw1sSfjZbCccsk2kTjbFeVSgfzEgV1JxHEsEW69Qce9','6XimUrvgbdoAuavV9WGgSYdYKSw6ghajLGeQgZMG9aZU','13fUogQP3K8jAWgSW5gji5NyqHFprwoW3xVRs9MpLqdp','5KF6gMG6f5GCr4V6BXKzdroHxeXK68oKrLQdiujGsj9m','EAZpeduar1WoSCyR8W4YhurN3FfVmuKwdPx4ruy58VU8','4GhsFrzqekca4FiZQdwqbstzcEXsredqpemF9FdRQBqZ','BCFLyTNSoxQbVrTogK8n7ft1oYAgHYEdzafVfGgqz9WN','DREVB8Ce8nLp9Ha5m66sduRcjJtHeQo8B9BkYxjC4Zx3','A8XYMkTzKNceJT7BKtRwGrg5KGgaXcjyoAYuthrjfKUi','2e6hcXeqPMwskDfQXKuwVuHiFByEwaiG9ohgapNBk6qU','53gnaHMxDzGTZ9A58S4jbc1qzhYT4X51thUD4MdSBiyo','2kQZfvm5tqcBhXnscT3xe5SbCDttkipxgy1wCqhzqL2a','6vJGsbs5jYKEdQGUfMEYN4Nenwscgza1dBXB3WJraFyH','CGWR68eEdSDoj5LUn2MGKBgxRC3By64DCBFHCoHdSV21','DDmp7zGUzKhXsZhnUynohWrrKyWFf9gSJcGacihRRHuU','7yvrrixKhYrxMJHjzsPDz8tSAajLL3oD2arAsgeMdK9N','9DsSqMHnrSXkyHtG8sN4zPhjrsRUgfP9vBQ6hFEpEwM','5HedSkUKfYmusiV7rAppuHbz7fp8JmUoLLJjJqCQLS5j','725My2yzg5ZUpQtpEtivLT7JmRes2gGxF3KeGCbYACDe','9Mi8M1JnRmtcYpB42DxYPVmYy2safgdYFmeHmMgkW8TG','2jevuBmk1TrXA36bRZ4bhdJGPzGqcCDoVzRcyYtxzKHY','CHUF69YeA3gZv484izYuhKk1EjaJYjv1pNoJJ6QeFDQc','8b3JPQtHbw8MBJQNwUDVXC6xfaL26UNx6WA3GShGy5Vw','HHFqy4NJteQJScyoAsjwYjS8wCuV1AjNv4veoeKVACRi','DMYn88X6PkHAc2y5zDWm5jGZ2Tk2CyBUe8K1U2obF8jc','C31ocJKVAi8wxCvyAMjXte2fY9zECV2fKrn786F4WZ4N','6g6jypXGeavZPVkWSu4Ny5bfhTMLFnuSepfGMQkQpWV1','D6AkdRCEAvE8Rjh4AKDSCXZ5BaiKpp79da6XtUJotGq5','3Le35iTn2KXRfomruXiDLcMd4BVLKYVgQ7yssmrFJZXx','9TTpcbiTDUQH9goeRvhAhk4X3ahtZ6XttCjRyH8Pu7MP','7yXM5mUSAtBuh2TcCABvSJa3LouZ8wcLps5zTEMiwxvj','LSV1yYBUsxwY8y7AgL2RcJDVJjnwxfeShxaXm7Edrwr','FQY5UU6THEhRNZRg7YXfYGQhJi45TLXrHg76EsXJmESc','9TUJdBxnHvAapYoq8cVFgh1bMbTh6GYfY4etDqWVKXAT','FSH9xke8FBpx6YxEEzNXVWgjmT3G5SN9HpipmCSVamV','CFtrZKxqGfXSuZrM5G64prTfNM8GqWQFQa3GXq4tdzx2','BifNttkf51HzsPgUf2keDdVBL64YvnAVQGF3fkNDfB56','4e1B3jra6oS7nK5wLn9mPMtX1skUJsEvmhV9MscA6UA4','DZJWKjtj1fCJDWTYL1HvF9rLrxRRKKp6GQgyujEzqc22','3YKcH4c8eoAKkghQeGavg9HZ13fSe77RWM3QoFTCV2Gv','7r4qcfiaWaZ8i9zW2YjqgRLEpGGE7L5hfW8ncpF1HdTs','8aGU18Nxn99AEWEQNrBYy1ZsJBhiHVFrcqYqHQPNhmEv','5TFdzjKE6LnkhQArxWjt26yVCXskPo3fUXE8F351Cfn7','DpodNd2DWRLbNJVuV1R33xW2PkBJyRTFU5aZGmQrVtMi','Dpy1qt9MhoRD5YpmzfM9iBw2LuRvP1nZAa9La77nAHW5','8kcrp8M2c5LGYThHQxVgsp7BGfGjHZ9fLHa6YN3YpFNa','BgjQPDdsHeD9XXs7pYyHsmvKdkLR1A4SBNYs3mLmPUCD','9EzbogBnGi8hVeLXEyFu2xUo6qi5JdEELs4y3cQXQW33','9uASGafRPWpvpfXeuwcA3TzMUuP5BoHfQWtcdGMyYR9x','7aE66BtyfPELpp6hnb6qb3PjQzmzMqXRMKx9EU7tHak6','6JjWRGRM94G2cpnsqDD3KL8p4ravnFSpJP778V6M9LUS','AeHBkLDeWtMHqrM4uwuewwWKtyKd5aBZAygxZJ3MCjRp','6c2FJC1NfzNvivapAzPW8vj9TW63dpHCVh7zzehwnNLH','D7ZCDE1PHe8duMjNpxwHrYbrRzcnsS7p4nD2daLzWwtr','DaNexGpPeQChZTPZAn1BGmd4ASQpHE4hLDv7V4iAe2oA','8HciLEx6hGdb8mxaCx7ExFBxkcgdkpt43FhiJdvPA6XZ','ouLzBTp7vqzT1mhjtg1TpYHwACJpeB5akRC1zDVdg1N','AQB1eoovP55TyjkecjCPTvfXBEzS1JH1sxWguBo1gu9d','J9Go27V87fCdJtjMxmFJu48ctrHzFoe6xQpA6Ecq4Wkw','Fu4wz4US6dV6GzZrv9NnF18KeT47tdbDKRd7pA6DiyS4','CwEsA6kkUZHnuCK2HC1WVpriBpZWFJSKW9xxrdednm6J','5bjKPhoQDcpPVeMhu83SEtXqXA9vw62k7KhL9zpsK31b','2ikGwX24ATJQHPtWpHupEAJvAyp63niaFL5R2sGXwfnd','GAerry2FZncXgLJXohjgGmC3W4JKLDFxwhGz4beTgDeP','8sNLx7RinHfPWeoYE1N4dixtNACvgiUrj9Ty81p7iMhb','9EMmPd6zKqTnpj74rgmkTjkYAsZSZ42jBWcqu6iaoGTR','3v6FfdWMT2bcoQQ9hN4F2syu7qhRHzNuCPPQqV12hsw2','BYNXBFkB89FoRCJ4VxFE9Tfde3anECjZjasTP8qSYQUi','3iD36QhXqWzx5b4HHhkRAyUcbEgCaC42hi1GcBePNsp2','8hpaVczvUK24kogYWxV6s3hajDAbaHb6KGZsVRLDoksi','J61sYWwTT3Kfkjy3gJ1ViRwtfXVp7Bi89DLqvCp5WDgC','A9hwhEeQ7hNm8rPbRX7ZDAZRjTVrUCjgDEDD4Tt8rmT7','9b9F4xYHMenZfbD8pSLm45oJfoFYPQ9RVWPXSEmJQzVn','DawVi7TKkWS81ZKyGTmxLAabL1w5gcw8FhGgbHeGJGnj','5ycsa9WVK6zFcUR13m3yijxbevZehZeCbuSocSawsweW','4qS6unxhpNh6fp2rRU3nnyMZEYyZ4hUbjnP7iEN7Jx1w','BxTUwfMiokzimVDLDupGfVPmWXfLSGVpkGr9TUmetn6b','8J4xNmyAQskmPuyywPf1arig4X8hfza2xKBkKwz8E2gU','6zDrZWRXQ7GWi1W2fBTzSs59PSa2uj2k8w2qkc451rqG','74ibS6YRDBF3jMf3bxiLY1i3ohFhJySQwyeeMWaRsAk2','HTpinijYNYPe2UhfwoX7fHKC9j44QEJoVmStCmfvYZxA','76sb4FZPwewvxtST5tJMp9N43jj4hDC5DQ7bv8kBi1rA','FKyoehgzXD6KVSQoHJuTteXGCrChYe65k98wMckr9MN8','4qSZsB9QjXr97HzhzPd1zuvB8z7tqqDuM1xbxB5PcPFh','1M5USfamd1N4i1z6UZeECrWeu2VfrxjYMBSXThu6TqB','7LCnWqQGpNCiUvBLznYG9Q6Zo7mcLkhAHA7YBjbg8SET','AU4yDLbrnLzcjk2pnxvXwNeKJsj9CiUDRXWQbeSbk6Y9','AeSLUUNmADEM2xzfmWbRhfwomvJW3f3Rd1AdicXf27Gb','4RyNsFHDccFEEnbYJAFt2cNufFduh8Se8eKTqXDVr82h','5enTTfG63W4JUzCpwioeLte7827NrYXUgGr6z7Rm7xf5','8usnMxy6YunbfrjHDHPfRcpLWXigcSvrpVohv3F2v24H','J4ooR8AV8o5Ez2qN8ghQhR7YKhqRY5WEHfE8dTR2Yo6a','HFY5f6PF6cRyVAvVG1xV9X15q87qoZ1o6GDcyBzHSEnX')

    let mut validators: Vec<ValidatorAggregatedFlat> = Default::default();
    for row in rows.iter() {
        validators.push(ValidatorAggregatedFlat {
            vote_account: row.get("vote_account"),
            minimum_stake: row.get("minimum_stake"),
            avg_stake: row.get("avg_stake"),
            avg_dc_concentration: row.get("avg_dc_concentration"),
            avg_skip_rate: row.get("avg_skip_rate"),
            avg_grace_skip_rate: row.get("avg_grace_skip_rate"),
            max_commission: row.get::<_, i32>("max_commission").try_into()?,
            avg_adjusted_credits: row.get("avg_adjusted_credits"),
            dc_aso: row.get("dc_aso"),
            mnde_votes: row.get::<_, Decimal>("mnde_votes").try_into()?,
            marinade_stake: row.get("marinade_stake"),
            version: row.get("last_version"),
        });
    }

    Ok(validators)
}

fn map_to_ordered_component_values(
    components: &Vec<&str>,
    row: &ValidatorScoringCsvRow,
) -> Vec<Option<String>> {
    components
        .iter()
        .map(|component| match *component {
            "COMMISSION_ADJUSTED_CREDITS" => Some(row.avg_adjusted_credits.to_string()),
            "GRACE_SKIP_RATE" => Some(row.avg_grace_skip_rate.to_string()),
            "DC_CONCENTRATION" => Some(row.avg_dc_concentration.to_string()),
            _ => None,
        })
        .collect()
}

pub async fn store_scoring(
    mut psql_client: &mut Client,
    epoch: i32,
    ui_id: String,
    components: Vec<&str>,
    component_weights: Vec<f64>,
    scores: Vec<crate::dto::ValidatorScoringCsvRow>,
) -> anyhow::Result<()> {
    let scoring_run_result = psql_client
        .query_one(
            "INSERT INTO scoring_runs (created_at, epoch, components, component_weights, ui_id)
            VALUES (now(), $1, $2, $3, $4) RETURNING scoring_run_id;",
            &[&epoch, &components, &component_weights, &ui_id],
        )
        .await?;

    let scoring_run_id: i64 = scoring_run_result.get("scoring_run_id");

    log::info!("Stored scoring run: {}", scoring_run_id);

    let component_scores_by_vote_account: HashMap<_, _> = scores
        .iter()
        .map(|row| {
            (
                row.vote_account.clone(),
                Vec::from([
                    row.normalized_adjusted_credits,
                    row.normalized_grace_skip_rate,
                    row.normalized_dc_concentration,
                ]),
            )
        })
        .collect();

    let component_ranks_by_vote_account: HashMap<_, _> = scores
        .iter()
        .map(|row| {
            (
                row.vote_account.clone(),
                Vec::from([
                    row.rank_adjusted_credits,
                    row.rank_grace_skip_rate,
                    row.rank_dc_concentration,
                ]),
            )
        })
        .collect();

    let component_values_by_vote_account: HashMap<_, _> = scores
        .iter()
        .map(|row| {
            (
                row.vote_account.clone(),
                map_to_ordered_component_values(&components, row),
            )
        })
        .collect();

    let ui_hints_parsed: HashMap<_, Vec<&str>> = scores
        .iter()
        .map(|row| {
            (
                row.vote_account.clone(),
                if row.ui_hints.len() == 0 {
                    Default::default()
                } else {
                    row.ui_hints.split(",").collect()
                },
            )
        })
        .collect();

    for chunk in scores.chunks(500) {
        let mut query = InsertQueryCombiner::new(
            "scores".to_string(),
            "vote_account, score, component_scores, component_ranks, component_values, mnde_votes, rank, ui_hints, eligible_stake_algo, eligible_stake_mnde, eligible_stake_msol, target_stake_algo, target_stake_mnde, target_stake_msol, scoring_run_id".to_string(),
        );
        for row in chunk {
            let mut params: Vec<&(dyn ToSql + Sync)> = vec![
                &row.vote_account,
                &row.score,
                component_scores_by_vote_account
                    .get(&row.vote_account)
                    .unwrap(),
                component_ranks_by_vote_account
                    .get(&row.vote_account)
                    .unwrap(),
                component_values_by_vote_account
                    .get(&row.vote_account)
                    .unwrap(),
                &row.mnde_votes,
                &row.rank,
                ui_hints_parsed.get(&row.vote_account).unwrap(),
                &row.eligible_stake_algo,
                &row.eligible_stake_mnde,
                &row.eligible_stake_msol,
                &row.target_stake_algo,
                &row.target_stake_mnde,
                &row.target_stake_msol,
                &scoring_run_id,
            ];
            query.add(&mut params);
        }
        query.execute(&mut psql_client).await?;
    }

    Ok(())
}<|MERGE_RESOLUTION|>--- conflicted
+++ resolved
@@ -409,19 +409,13 @@
                 cluster AS (SELECT MAX(epoch) as last_epoch FROM cluster_info),
                 epochs_dates AS (SELECT vote_account, starting_epoch, start_at FROM (SELECT vote_account, MIN(validators.epoch) as starting_epoch FROM validators WHERE credits > 0 GROUP BY vote_account) AS s JOIN epochs ON s.starting_epoch = epochs.epoch)
             SELECT
-<<<<<<< HEAD
-                validators.identity, 
-                validators.vote_account, 
-                epoch,
-                COALESCE(epochs_dates.starting_epoch, 0) AS starting_epoch,
-                epochs_dates.start_at AS starting_epoch_date,
-=======
                 validators.identity,
                 validators.vote_account,
                 validators.epoch,
                 epochs.start_at AS epoch_start,
 				epochs.end_at AS epoch_end,
->>>>>>> 4e84f48b
+                COALESCE(epochs_dates.starting_epoch, 0) AS starting_epoch,
+                epochs_dates.start_at AS starting_epoch_date,
                 info_name,
                 info_url,
                 info_keybase,
@@ -459,13 +453,9 @@
             FROM validators
                 LEFT JOIN cluster ON 1 = 1
                 LEFT JOIN validators_aggregated ON validators_aggregated.vote_account = validators.vote_account
-<<<<<<< HEAD
                 LEFT JOIN epochs_dates ON validators.vote_account = epochs_dates.vote_account
-            WHERE epoch > cluster.last_epoch - $1::NUMERIC
-=======
                 LEFT JOIN epochs ON epochs.epoch = validators.epoch
             WHERE validators.epoch > cluster.last_epoch - $1::NUMERIC
->>>>>>> 4e84f48b
             ORDER BY epoch DESC",
             &[&Decimal::from(epochs)],
         )
@@ -477,12 +467,9 @@
         for row in rows {
             let vote_account: String = row.get("vote_account");
             let epoch: u64 = row.get::<_, Decimal>("epoch").try_into().unwrap();
-<<<<<<< HEAD
             let starting_epoch_date: Option<DateTime<Utc>> = row.get::<_,Option<DateTime<Utc>>>("starting_epoch_date").try_into().unwrap();
-=======
             let epoch_start_at: Option<DateTime<Utc>> = row.get::<_,Option<DateTime<Utc>>>("epoch_start").try_into().unwrap();
             let epoch_end_at: Option<DateTime<Utc>> = row.get::<_,Option<DateTime<Utc>>>("epoch_end").try_into().unwrap();
->>>>>>> 4e84f48b
             let first_epoch: u64 = row.get::<_, Decimal>("first_epoch").try_into().unwrap();
             let starting_epoch: u64 = row.get::<_, Decimal>("starting_epoch").try_into().unwrap();
 
