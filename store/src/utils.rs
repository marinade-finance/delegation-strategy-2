use crate::dto::{
    BlockProductionStats, ClusterStats, CommissionRecord, DCConcentrationStats, UptimeRecord,
    ValidatorAggregatedFlat, ValidatorEpochStats, ValidatorRecord, ValidatorScoreRecord,
    ValidatorsAggregated, VersionRecord, WarningRecord, ValidatorCurrentStake,
};
use rust_decimal::prelude::*;
use solana_program::blake3::Hash;
use std::collections::{HashMap, HashSet};
use tokio_postgres::{types::ToSql, Client};

pub struct InsertQueryCombiner<'a> {
    pub insertions: u64,
    statement: String,
    params: Vec<&'a (dyn ToSql + Sync)>,
}

impl<'a> InsertQueryCombiner<'a> {
    pub fn new(table_name: String, columns: String) -> Self {
        Self {
            insertions: 0,
            statement: format!("INSERT INTO {} ({}) VALUES", table_name, columns).to_string(),
            params: vec![],
        }
    }

    pub fn add(&mut self, values: &mut Vec<&'a (dyn ToSql + Sync)>) {
        let separator = if self.insertions == 0 { " " } else { "," };
        let mut query_end = "(".to_string();
        for i in 0..values.len() {
            if i > 0 {
                query_end.push_str(",");
            }
            query_end.push_str(&format!("${}", i + 1 + self.params.len()));
        }
        query_end.push_str(")");

        self.params.append(values);
        self.statement
            .push_str(&format!("{}{}", separator, query_end));
        self.insertions += 1;
    }

    pub async fn execute(&self, client: &mut Client) -> anyhow::Result<Option<u64>> {
        if self.insertions == 0 {
            return Ok(None);
        }

        // println!("{}", self.statement);
        // println!("{:?}", self.params);

        Ok(Some(client.execute(&self.statement, &self.params).await?))
    }
}

pub struct UpdateQueryCombiner<'a> {
    pub updates: u64,
    statement: String,
    values_names: String,
    where_condition: String,
    params: Vec<&'a (dyn ToSql + Sync)>,
}

impl<'a> UpdateQueryCombiner<'a> {
    pub fn new(
        table_name: String,
        updates: String,
        values_names: String,
        where_condition: String,
    ) -> Self {
        Self {
            updates: 0,
            statement: format!("UPDATE {} SET {} FROM (VALUES", table_name, updates).to_string(),
            values_names,
            where_condition,
            params: vec![],
        }
    }

    pub fn add(&mut self, values: &mut Vec<&'a (dyn ToSql + Sync)>, types: HashMap<usize, String>) {
        let separator = if self.updates == 0 { " " } else { "," };
        let mut query_end = "(".to_string();
        for i in 0..values.len() {
            if i > 0 {
                query_end.push_str(",");
            }
            query_end.push_str(&format!("${}", i + 1 + self.params.len()));
            if let Some(t) = types.get(&i) {
                query_end.push_str(&format!("::{}", t));
            };
        }
        query_end.push_str(")");

        self.params.append(values);
        self.statement
            .push_str(&format!("{}{}", separator, query_end));
        self.updates += 1;
    }

    pub async fn execute(&mut self, client: &mut Client) -> anyhow::Result<Option<u64>> {
        if self.updates == 0 {
            return Ok(None);
        }

        self.statement.push_str(&format!(
            ") AS {} WHERE {}",
            self.values_names, self.where_condition
        ));

        // println!("{}", self.statement);
        // println!("{:?}", self.params);

        Ok(Some(client.execute(&self.statement, &self.params).await?))
    }
}

struct InflationApyCalculator {
    supply: u64,
    duration: u64,
    inflation: f64,
    inflation_taper: f64,
    total_weighted_credits: u128,
}
impl InflationApyCalculator {
    fn estimate_yields(&self, credits: u64, stake: u64, commission: u8) -> (f64, f64) {
        let epochs_per_year = 365.25 * 24f64 * 3600f64 / self.duration as f64;
        let rewards_share = credits as f64 * stake as f64 / self.total_weighted_credits as f64;
        let inflation_change_per_epoch = (1.0 - self.inflation_taper).powf(1.0 / epochs_per_year);
        let generated_rewards =
            self.inflation * self.supply as f64 * rewards_share * self.inflation_taper
                / epochs_per_year
                / (1.0 - inflation_change_per_epoch);
        let staker_rewards = generated_rewards * (1.0 - commission as f64 / 100.0);
        let apr = staker_rewards / stake as f64;
        let apy = (1.0 + apr / epochs_per_year).powf(epochs_per_year - 1.0) - 1.0;

        (apr, apy)
    }
}
async fn get_apy_calculators(
    psql_client: &Client,
) -> anyhow::Result<HashMap<u64, InflationApyCalculator>> {
    let apy_info_rows = psql_client
        .query(
            "SELECT
                    epochs.epoch,
                    (EXTRACT('epoch' FROM end_at) - EXTRACT('epoch' FROM start_at))::INTEGER as duration,
                    supply,
                    inflation,
                    inflation_taper,
                    SUM(validators.credits * validators.activated_stake) total_weighted_credits
                FROM
                epochs
                INNER JOIN validators ON epochs.epoch = validators.epoch
                GROUP BY epochs.epoch",
            &[],
        )
        .await?;

    let mut result: HashMap<_, _> = Default::default();
    for row in apy_info_rows {
        result.insert(
            row.get::<_, Decimal>("epoch").try_into()?,
            InflationApyCalculator {
                supply: row.get::<_, Decimal>("supply").try_into()?,
                duration: row.get::<_, i32>("duration").try_into()?,
                inflation: row.get("inflation"),
                inflation_taper: row.get("inflation_taper"),
                total_weighted_credits: row
                    .get::<_, Decimal>("total_weighted_credits")
                    .try_into()?,
            },
        );
    }

    Ok(result)
}

pub async fn load_uptimes(
    psql_client: &Client,
    epochs: u64,
) -> anyhow::Result<HashMap<String, Vec<UptimeRecord>>> {
    let rows = psql_client
        .query(
            "
            WITH cluster AS (SELECT MAX(epoch) as last_epoch FROM cluster_info)
            SELECT
                identity, status, epoch, start_at, end_at
            FROM uptimes, cluster WHERE epoch > cluster.last_epoch - $1::NUMERIC",
            &[&Decimal::from(epochs)],
        )
        .await?;

    let mut records: HashMap<_, Vec<_>> = Default::default();
    for row in rows {
        let identity: String = row.get("identity");
        let commissions = records
            .entry(identity.clone())
            .or_insert(Default::default());
        commissions.push(UptimeRecord {
            epoch: row.get::<_, Decimal>("epoch").try_into()?,
            status: row.get("status"),
            start_at: row.get("start_at"),
            end_at: row.get("end_at"),
        })
    }

    Ok(records)
}

pub async fn load_versions(
    psql_client: &Client,
    epochs: u64,
) -> anyhow::Result<HashMap<String, Vec<VersionRecord>>> {
    let rows = psql_client
        .query(
            "
            WITH cluster AS (SELECT MAX(epoch) as last_epoch FROM cluster_info)
            SELECT
                identity, version, epoch, created_at
            FROM versions, cluster WHERE epoch > cluster.last_epoch - $1::NUMERIC",
            &[&Decimal::from(epochs)],
        )
        .await?;

    let mut records: HashMap<_, Vec<_>> = Default::default();
    for row in rows {
        let identity: String = row.get("identity");
        let commissions = records
            .entry(identity.clone())
            .or_insert(Default::default());
        commissions.push(VersionRecord {
            epoch: row.get::<_, Decimal>("epoch").try_into()?,
            version: row.get("version"),
            created_at: row.get("created_at"),
        })
    }

    Ok(records)
}

pub async fn load_commissions(
    psql_client: &Client,
    epochs: u64,
) -> anyhow::Result<HashMap<String, Vec<CommissionRecord>>> {
    let rows = psql_client
        .query(
            "
            WITH cluster AS (SELECT MAX(epoch) as last_epoch FROM cluster_info)
            SELECT
                identity, commission, epoch, epoch_slot, created_at
            FROM commissions, cluster
            WHERE epoch > cluster.last_epoch - $1::NUMERIC
            UNION
            SELECT
                identity, commission_effective, epoch, 432000, updated_at
            FROM validators, cluster
            WHERE epoch > cluster.last_epoch - $1::NUMERIC AND commission_effective IS NOT NULL
            ",
            &[&Decimal::from(epochs)],
        )
        .await?;

    let mut records: HashMap<_, Vec<_>> = Default::default();
    for row in rows {
        let identity: String = row.get("identity");
        let commissions = records
            .entry(identity.clone())
            .or_insert(Default::default());
        commissions.push(CommissionRecord {
            epoch: row.get::<_, Decimal>("epoch").try_into()?,
            epoch_slot: row.get::<_, Decimal>("epoch_slot").try_into()?,
            commission: row.get::<_, i32>("commission").try_into()?,
            created_at: row.get("created_at"),
        })
    }

    Ok(records)
}

pub async fn load_warnings(
    psql_client: &Client,
) -> anyhow::Result<HashMap<String, Vec<WarningRecord>>> {
    let rows = psql_client
        .query(
            "SELECT identity, code, message, details, created_at FROM warnings",
            &[],
        )
        .await?;

    let mut records: HashMap<_, Vec<_>> = Default::default();
    for row in rows {
        let identity: String = row.get("identity");
        let warnings = records
            .entry(identity.clone())
            .or_insert(Default::default());
        warnings.push(WarningRecord {
            code: row.get("code"),
            message: row.get("message"),
            details: row.get("details"),
            created_at: row.get("created_at"),
        })
    }

    Ok(records)
}

fn average(numbers: &Vec<f64>) -> Option<f64> {
    if numbers.len() == 0 {
        return None;
    }
    let sum = numbers.iter().filter(|n| !n.is_nan()).sum::<f64>();
    let count = numbers.iter().filter(|n| !n.is_nan()).count() as f64;
    Some(sum / count)
}

pub fn update_validators_with_avgs(validators: &mut HashMap<String, ValidatorRecord>) {
    for (_, record) in validators.iter_mut() {
        record.avg_apy = average(
            &record
                .epoch_stats
                .iter()
                .flat_map(|epoch| epoch.apy)
                .collect(),
        );
        record.avg_uptime_pct = average(
            &record
                .epoch_stats
                .iter()
                .flat_map(|epoch| epoch.uptime_pct)
                .collect(),
        );
    }
}

pub fn update_validators_ranks<T>(
    validators: &mut HashMap<String, ValidatorRecord>,
    field_extractor: fn(&ValidatorEpochStats) -> T,
    rank_updater: fn(&mut ValidatorEpochStats, usize) -> (),
) where
    T: Ord,
{
    let mut stats_by_epoch: HashMap<u64, Vec<(String, T)>> = Default::default();
    for (identity, record) in validators.iter() {
        for validator_epoch_stats in record.epoch_stats.iter() {
            stats_by_epoch
                .entry(validator_epoch_stats.epoch)
                .or_insert(Default::default())
                .push((identity.clone(), field_extractor(validator_epoch_stats)));
        }
    }

    for (epoch, stats) in stats_by_epoch.iter_mut() {
        stats.sort_by(|(_, stat_a), (_, stat_b)| stat_a.cmp(stat_b));
        let mut previous_value: Option<&T> = None;
        let mut same_ranks: usize = 0;
        for (index, (identity, stat)) in stats.iter().enumerate() {
            if let Some(some_previous_value) = previous_value {
                if some_previous_value == stat {
                    same_ranks += 1;
                } else {
                    same_ranks = 0;
                }
            }
            previous_value = Some(stat);

            let validator_epoch_stats = validators
                .get_mut(identity)
                .unwrap()
                .epoch_stats
                .iter_mut()
                .find(|a| a.epoch == *epoch)
                .unwrap();
            rank_updater(validator_epoch_stats, stats.len() - index + same_ranks);
        }
    }
}

pub async fn load_validators(
    psql_client: &Client,
    epochs: u64,
) -> anyhow::Result<HashMap<String, ValidatorRecord>> {
    let apy_calculators = get_apy_calculators(psql_client).await?;
    let warnings = load_warnings(psql_client).await?;
    let concentrations = load_dc_concentration_stats(psql_client, 1)
        .await?
        .first()
        .cloned();

    log::info!("Querying validators...");
    let rows = psql_client
        .query(
            "
            WITH
                validators_aggregated AS (SELECT identity, MIN(epoch) first_epoch FROM validators GROUP BY identity),
                cluster AS (SELECT MAX(epoch) as last_epoch FROM cluster_info)
            SELECT
                validators.identity, validators.vote_account, epoch,

                info_name,
                info_url,
                info_keybase,
                node_ip,
                dc_coordinates_lat,
                dc_coordinates_lon,
                dc_continent,
                dc_country_iso,
                dc_country,
                dc_city,
                dc_asn,
                dc_aso,
                CONCAT(dc_continent, '/', dc_country, '/', dc_city) dc_full_city,

                commission_max_observed,
                commission_min_observed,
                commission_advertised,
                commission_effective,
                version,
                mnde_votes,
                activated_stake,
                marinade_stake,
                decentralizer_stake,
                superminority,
                stake_to_become_superminority,
                credits,
                leader_slots,
                blocks_produced,
                skip_rate,
                uptime_pct,
                uptime,
                downtime,

                validators_aggregated.first_epoch AS first_epoch
            FROM validators
                LEFT JOIN cluster ON 1 = 1
                LEFT JOIN validators_aggregated ON validators_aggregated.identity = validators.identity
            WHERE epoch > cluster.last_epoch - $1::NUMERIC
            ORDER BY epoch DESC",
            &[&Decimal::from(epochs)],
        )
        .await?;

    let mut records: HashMap<_, _> = tokio::task::spawn_blocking(move || {
        log::info!("Aggregating validator records...");
        let mut records: HashMap<_, _> = Default::default();
        for row in rows {
            let identity: String = row.get("identity");
            let epoch: u64 = row.get::<_, Decimal>("epoch").try_into().unwrap();
            let first_epoch: u64 = row.get::<_, Decimal>("first_epoch").try_into().unwrap();
            let (apr, apy) = if let Some(c) = apy_calculators.get(&epoch) {
                let (apr, apy) = c.estimate_yields(
                    row.get::<_, Decimal>("credits").try_into().unwrap(),
                    row.get::<_, Decimal>("activated_stake").try_into().unwrap(),
                    row.get::<_, Option<i32>>("commission_effective")
                        .map(|n| n.try_into().unwrap())
                        .unwrap_or(100),
                );
                (Some(apr), Some(apy))
            } else {
                (None, None)
            };

            let dc_full_city = row
                .get::<_, Option<String>>("dc_full_city")
                .unwrap_or("Unknown".into());
            let dc_asn = row
                .get::<_, Option<i32>>("dc_asn")
                .map(|dc_asn| dc_asn.to_string())
                .unwrap_or("Unknown".into());
            let dc_aso = row
                .get::<_, Option<String>>("dc_aso")
                .unwrap_or("Unknown".into());

            let dcc_full_city = concentrations
                .clone()
                .and_then(|c| c.dc_concentration_by_city.get(&dc_full_city).cloned());
            let dcc_asn = concentrations
                .clone()
                .and_then(|c| c.dc_concentration_by_asn.get(&dc_asn).cloned());
            let dcc_aso = concentrations
                .clone()
                .and_then(|c| c.dc_concentration_by_aso.get(&dc_aso).cloned());

            let record = records
                .entry(identity.clone())
                .or_insert_with(|| ValidatorRecord {
                    identity: identity.clone(),
                    vote_account: row.get("vote_account"),
                    info_name: row.get("info_name"),
                    info_url: row.get("info_url"),
                    info_keybase: row.get("info_keybase"),
                    node_ip: row.get("node_ip"),
                    dc_coordinates_lat: row.get("dc_coordinates_lat"),
                    dc_coordinates_lon: row.get("dc_coordinates_lon"),
                    dc_continent: row.get("dc_continent"),
                    dc_country_iso: row.get("dc_country_iso"),
                    dc_country: row.get("dc_country"),
                    dc_city: row.get("dc_city"),
                    dc_full_city: row.get("dc_full_city"),
                    dc_asn: row.get("dc_asn"),
                    dc_aso: row.get("dc_aso"),
                    dcc_full_city,
                    dcc_asn,
                    dcc_aso,
                    commission_max_observed: row
                        .get::<_, Option<i32>>("commission_max_observed")
                        .map(|n| n.try_into().unwrap()),
                    commission_min_observed: row
                        .get::<_, Option<i32>>("commission_min_observed")
                        .map(|n| n.try_into().unwrap()),
                    commission_advertised: row
                        .get::<_, Option<i32>>("commission_advertised")
                        .map(|n| n.try_into().unwrap()),
                    commission_effective: row
                        .get::<_, Option<i32>>("commission_effective")
                        .map(|n| n.try_into().unwrap()),
                    commission_aggregated: None,
                    version: row.get("version"),
                    mnde_votes: row
                        .get::<_, Option<Decimal>>("mnde_votes")
                        .map(|n| n.try_into().unwrap()),
                    activated_stake: row.get::<_, Decimal>("activated_stake").try_into().unwrap(),
                    marinade_stake: row.get::<_, Decimal>("marinade_stake").try_into().unwrap(),
                    decentralizer_stake: row
                        .get::<_, Decimal>("decentralizer_stake")
                        .try_into()
                        .unwrap(),
                    superminority: row.get("superminority"),
                    credits: row.get::<_, Decimal>("credits").try_into().unwrap(),
                    score: None,

                    epoch_stats: Default::default(),

                    warnings: warnings.get(&identity).cloned().unwrap_or(vec![]),

                    epochs_count: epoch - first_epoch + 1,

                    avg_uptime_pct: None,
                    avg_apy: None,
                });
            record.epoch_stats.push(ValidatorEpochStats {
                epoch,
                commission_max_observed: row
                    .get::<_, Option<i32>>("commission_max_observed")
                    .map(|n| n.try_into().unwrap()),
                commission_min_observed: row
                    .get::<_, Option<i32>>("commission_min_observed")
                    .map(|n| n.try_into().unwrap()),
                commission_advertised: row
                    .get::<_, Option<i32>>("commission_advertised")
                    .map(|n| n.try_into().unwrap()),
                commission_effective: row
                    .get::<_, Option<i32>>("commission_effective")
                    .map(|n| n.try_into().unwrap()),
                version: row.get("version"),
                mnde_votes: row
                    .get::<_, Option<Decimal>>("mnde_votes")
                    .map(|n| n.try_into().unwrap()),
                activated_stake: row.get::<_, Decimal>("activated_stake").try_into().unwrap(),
                marinade_stake: row.get::<_, Decimal>("marinade_stake").try_into().unwrap(),
                decentralizer_stake: row
                    .get::<_, Decimal>("decentralizer_stake")
                    .try_into()
                    .unwrap(),
                superminority: row.get("superminority"),
                stake_to_become_superminority: row
                    .get::<_, Decimal>("stake_to_become_superminority")
                    .try_into()
                    .unwrap(),
                credits: row.get::<_, Decimal>("credits").try_into().unwrap(),
                leader_slots: row.get::<_, Decimal>("leader_slots").try_into().unwrap(),
                blocks_produced: row.get::<_, Decimal>("blocks_produced").try_into().unwrap(),
                skip_rate: row.get("skip_rate"),
                uptime_pct: row.get("uptime_pct"),
                uptime: row
                    .get::<_, Option<Decimal>>("uptime")
                    .map(|n| n.try_into().unwrap()),
                downtime: row
                    .get::<_, Option<Decimal>>("downtime")
                    .map(|n| n.try_into().unwrap()),
                apr,
                apy,
                score: None,
                rank_apy: None,
                rank_score: None,
                rank_activated_stake: None,
            });
        }

        records
    })
    .await?;
    log::info!("Updating with scores...");
    update_validators_with_scores(psql_client, &mut records, epochs).await?;

    log::info!("Updating averages...");
    update_validators_with_avgs(&mut records);
    log::info!("Updating ranks...");
    update_validators_ranks(
        &mut records,
        |a: &ValidatorEpochStats| a.activated_stake,
        |a: &mut ValidatorEpochStats, rank: usize| a.rank_activated_stake = Some(rank),
    );
    update_validators_ranks(
        &mut records,
        |a: &ValidatorEpochStats| (a.score.unwrap_or(0.0) * 1000.0) as u64,
        |a: &mut ValidatorEpochStats, rank: usize| a.rank_score = Some(rank),
    );
    update_validators_ranks(
        &mut records,
        |a: &ValidatorEpochStats| (a.apy.unwrap_or(0.0) * 1000.0) as u64,
        |a: &mut ValidatorEpochStats, rank: usize| a.rank_apy = Some(rank),
    );
    log::info!("Records prepared...");
    Ok(records)
}

pub async fn update_validators_with_scores(
    psql_client: &Client,
    validators: &mut HashMap<String, ValidatorRecord>,
    epochs: u64,
) -> anyhow::Result<()> {
    let last_epoch = get_last_epoch(psql_client).await?.unwrap_or(0);
    let first_epoch = last_epoch - epochs.min(last_epoch) + 1;
    let epochs_range = first_epoch..last_epoch;

    log::info!("Updating validator score with epochs range: {:?}", epochs_range);
    let scores_per_epoch = load_scores_in_epochs(psql_client, epochs_range).await?;

    let latest_epoch_with_score = match scores_per_epoch.keys().max() {
        Some(epoch) => epoch,
        _ => return Ok(()),
    };

    let latest_scores = scores_per_epoch.get(latest_epoch_with_score).unwrap();

    for (_, validator) in validators.iter_mut() {
        for epoch_record in validator.epoch_stats.iter_mut() {
            if let Some(scores) = scores_per_epoch.get(&epoch_record.epoch) {
                epoch_record.score = scores.get(&validator.vote_account).cloned();
            }
        }

        validator.score = latest_scores.get(&validator.vote_account).cloned();
    }

    Ok(())
}

pub async fn load_scores_in_epochs(
    psql_client: &Client,
    epochs: std::ops::Range<u64>,
) -> anyhow::Result<HashMap<u64, HashMap<String, f64>>> {
    log::info!("Loading scores for epochs: {:?}", epochs);
    let rows = psql_client
        .query(
            "
            WITH last_runs_in_epoch AS (SELECT epoch, MAX(scoring_run_id) as id FROM scoring_runs WHERE epoch = ANY($1) GROUP BY epoch)
            SELECT
                epoch,
                vote_account,
                score
            FROM last_runs_in_epoch
                LEFT JOIN scores ON last_runs_in_epoch.id = scores.scoring_run_id
            ",
            &[&epochs.clone().map(|epoch| epoch as i32).collect::<Vec<_>>()],
        )
        .await?;

    let mut result: HashMap<u64, HashMap<String, f64>> = Default::default();

    for row in rows {
        let epoch = row.get::<_, i32>("epoch") as u64;
        let epoch_scores = result.entry(epoch).or_insert(Default::default());
        epoch_scores.insert(row.get("vote_account"), row.get("score"));
    }

    let mut last_valid_scores: Option<HashMap<String, f64>> = None;
    for epoch in epochs {
        if let Some(last_valid_scores) = last_valid_scores {
            result.entry(epoch).or_insert(last_valid_scores);
        }
        last_valid_scores = result.get(&epoch).cloned();
    }

    Ok(result)
}

pub async fn load_scores(
    psql_client: &Client,
) -> anyhow::Result<HashMap<String, ValidatorScoreRecord>> {
    log::info!("Querying scores...");
    let rows = psql_client
        .query(
            "
            SELECT vote_account,
                score,
                rank,
                ui_hints,
                component_scores,
                eligible_stake_algo,
                eligible_stake_mnde,
                eligible_stake_msol,
                target_stake_algo,
                target_stake_mnde,
                target_stake_msol,
                scoring_run_id
            FROM scores
            WHERE scoring_run_id IN (SELECT MAX(scoring_run_id) FROM scores) ORDER BY rank",
            &[],
        )
        .await?;

    let records: HashMap<_, _> = {
        log::info!("Aggregating scores records...");
        let mut records: HashMap<_, _> = Default::default();
        for row in rows {
            let vote_account: String = row.get("vote_account");

            records
                .entry(vote_account.clone())
                .or_insert_with(|| ValidatorScoreRecord {
                    vote_account: vote_account.clone(),
                    score: row.get("score"),
                    rank: row.get("rank"),
                    ui_hints: row.get("ui_hints"),
                    component_scores: row.get("component_scores"),
                    eligible_stake_algo: row.get("eligible_stake_algo"),
                    eligible_stake_mnde: row.get("eligible_stake_mnde"),
                    eligible_stake_msol: row.get("eligible_stake_msol"),
                    target_stake_algo: row
                        .get::<_, Decimal>("target_stake_algo")
                        .try_into()
                        .unwrap(),
                    target_stake_mnde: row
                        .get::<_, Decimal>("target_stake_mnde")
                        .try_into()
                        .unwrap(),
                    target_stake_msol: row
                        .get::<_, Decimal>("target_stake_msol")
                        .try_into()
                        .unwrap(),
                    scoring_run_id: row.get("scoring_run_id"),
                });
        }

        records
    };
    log::info!("Records prepared...");
    Ok(records)
}

<<<<<<< HEAD
=======
pub async fn load_current_stake(
    psql_client: &Client,
) -> anyhow::Result<HashMap<String, ValidatorCurrentStake>> {
    log::info!("Querying current stakes...");
    let rows = psql_client
        .query(
            "
            SELECT vote_account, 
                identity, 
                marinade_stake
            FROM validators 
            WHERE epoch IN (SELECT MAX(epoch) FROM cluster_info) 
            ORDER BY vote_account",
            &[],
        )
        .await?;

    let records: HashMap<_, _> = {
        log::info!("Aggregating current stakes records...");
        let mut records: HashMap<_, _> = Default::default();
        for row in rows {
            let vote_account: String = row.get("vote_account");

            records
                .entry(vote_account.clone())
                .or_insert_with(|| ValidatorCurrentStake {
                    vote_account: vote_account.clone(),
                    identity: row.get("identity"),
                    marinade_stake: row.get::<_,Decimal>("marinade_stake").try_into().unwrap(),
                });
        }

        records
    };
    log::info!("Records prepared...");
    Ok(records)
}

>>>>>>> 7980d655
pub async fn get_last_epoch(psql_client: &Client) -> anyhow::Result<Option<u64>> {
    let row = psql_client
        .query_opt("SELECT MAX(epoch) as last_epoch FROM validators", &[])
        .await?;

    Ok(row.map(|row| row.get::<_, Decimal>("last_epoch").try_into().unwrap()))
}

pub async fn load_dc_concentration_stats(
    psql_client: &Client,
    epochs: u64,
) -> anyhow::Result<Vec<DCConcentrationStats>> {
    let last_epoch = match get_last_epoch(psql_client).await? {
        Some(last_epoch) => last_epoch,
        _ => return Ok(Default::default()),
    };
    let first_epoch = last_epoch - epochs.min(last_epoch) + 1;

    let mut stats: Vec<_> = Default::default();

    let map_stake_to_concentration =
        |stake: &HashMap<String, u64>, total_stake: u64| -> HashMap<_, _> {
            stake
                .iter()
                .map(|(key, stake)| (key.clone(), *stake as f64 / total_stake as f64))
                .collect()
        };

    for epoch in (first_epoch..=last_epoch).rev() {
        let mut dc_stake_by_aso: HashMap<_, _> = Default::default();
        let mut dc_stake_by_asn: HashMap<_, _> = Default::default();
        let mut dc_stake_by_city: HashMap<_, _> = Default::default();
        let mut total_active_stake = 0;

        let rows = psql_client
            .query(
                "SELECT
                    activated_stake,
                    dc_aso,
                    dc_asn,
                    CONCAT(dc_continent, '/', dc_country, '/', dc_city) dc_full_city
                FROM validators WHERE epoch = $1",
                &[&Decimal::from(epoch)],
            )
            .await?;

        for row in rows.iter() {
            let activated_stake: u64 = row.get::<_, Decimal>("activated_stake").try_into()?;
            let dc_aso = row
                .get::<_, Option<String>>("dc_aso")
                .unwrap_or("Unknown".to_string());
            let dc_asn: String = row
                .get::<_, Option<i32>>("dc_asn")
                .map_or("Unknown".to_string(), |dc_asn| dc_asn.to_string());
            let dc_city: String = row
                .get::<_, Option<String>>("dc_full_city")
                .unwrap_or("Unknown".to_string());

            total_active_stake += activated_stake;
            *(dc_stake_by_aso.entry(dc_aso).or_insert(Default::default())) += activated_stake;
            *(dc_stake_by_asn.entry(dc_asn).or_insert(Default::default())) += activated_stake;
            *(dc_stake_by_city
                .entry(dc_city)
                .or_insert(Default::default())) += activated_stake;
        }

        stats.push(DCConcentrationStats {
            epoch,
            total_activated_stake: Default::default(),
            dc_concentration_by_aso: map_stake_to_concentration(
                &dc_stake_by_aso,
                total_active_stake,
            ),
            dc_concentration_by_asn: map_stake_to_concentration(
                &dc_stake_by_asn,
                total_active_stake,
            ),
            dc_stake_by_asn,
            dc_stake_by_aso,
            dc_concentration_by_city: map_stake_to_concentration(
                &dc_stake_by_city,
                total_active_stake,
            ),
            dc_stake_by_city,
        })
    }

    Ok(stats)
}

pub async fn load_block_production_stats(
    psql_client: &Client,
    epochs: u64,
) -> anyhow::Result<Vec<BlockProductionStats>> {
    let last_epoch = match get_last_epoch(psql_client).await? {
        Some(last_epoch) => last_epoch,
        _ => return Ok(Default::default()),
    };
    let first_epoch = last_epoch - epochs.min(last_epoch) + 1;

    let mut stats: Vec<_> = Default::default();

    let rows = psql_client
            .query(
                "SELECT
	                epoch,
                    COALESCE(SUM(blocks_produced), 0) blocks_produced,
                    COALESCE(SUM(leader_slots), 0) leader_slots,
                    (1 - COALESCE(SUM(blocks_produced), 0)  / coalesce(SUM(leader_slots), 1))::DOUBLE PRECISION avg_skip_rate
                FROM validators
                WHERE epoch > $1
                GROUP BY epoch ORDER BY epoch DESC",
                &[&Decimal::from(first_epoch)],
            )
            .await?;

    for row in rows {
        stats.push(BlockProductionStats {
            epoch: row.get::<_, Decimal>("epoch").try_into()?,
            blocks_produced: row.get::<_, Decimal>("blocks_produced").try_into()?,
            leader_slots: row.get::<_, Decimal>("leader_slots").try_into()?,
            avg_skip_rate: row.get("avg_skip_rate"),
        })
    }

    Ok(stats)
}

pub async fn load_cluster_stats(psql_client: &Client, epochs: u64) -> anyhow::Result<ClusterStats> {
    Ok(ClusterStats {
        block_production_stats: load_block_production_stats(psql_client, epochs).await?,
        dc_concentration_stats: load_dc_concentration_stats(psql_client, epochs).await?,
    })
}

pub fn aggregate_validators(
    validators: &HashMap<String, ValidatorRecord>,
) -> Vec<ValidatorsAggregated> {
    let mut epochs: HashSet<_> = Default::default();
    let mut marinade_scores: HashMap<u64, Vec<f64>> = Default::default();
    let mut apys: HashMap<u64, Vec<f64>> = Default::default();

    for (_, validator) in validators.iter() {
        for epoch_stats in validator.epoch_stats.iter() {
            epochs.insert(epoch_stats.epoch);
            if let Some(score) = epoch_stats.score {
                marinade_scores
                    .entry(epoch_stats.epoch)
                    .or_insert(Default::default())
                    .push(score);
            }
            if let Some(apy) = epoch_stats.apy {
                apys.entry(epoch_stats.epoch)
                    .or_insert(Default::default())
                    .push(apy);
            }
        }
    }

    let mut agg: Vec<_> = epochs
        .into_iter()
        .map(|epoch| ValidatorsAggregated {
            epoch,
            avg_marinade_score: average(marinade_scores.get(&epoch).unwrap_or(&vec![])),
            avg_apy: average(apys.get(&epoch).unwrap_or(&vec![])),
        })
        .collect();

    agg.sort_by(|a, b| b.epoch.cmp(&a.epoch));

    agg
}

pub async fn load_validators_aggregated_flat(
    psql_client: &Client,
    last_epoch: u64,
    epochs: u64,
) -> anyhow::Result<Vec<ValidatorAggregatedFlat>> {
    let rows = psql_client
            .query(
                "with
                cluster_stake as (select epoch, sum(activated_stake) as stake from validators group by epoch),
                cluster_skip_rate as (select epoch, sum(skip_rate * activated_stake) / sum(activated_stake) stake_weighted_skip_rate from validators group by epoch),
                dc as (select validators.epoch, sum(activated_stake) / cluster_stake.stake as dc_concentration, dc_aso from validators left join cluster_stake on validators.epoch = cluster_stake.epoch group by validators.epoch, dc_aso, cluster_stake.stake)
                select
                    vote_account,
                    min(activated_stake / 1e9)::double precision as minimum_stake,
                    avg(activated_stake / 1e9)::double precision as avg_stake,
                    coalesce(avg(dc_concentration), 0)::double precision as avg_dc_concentration,
                    coalesce(avg(skip_rate), 1)::double precision as avg_skip_rate,
                    coalesce(avg(case when leader_slots < 200 then least(skip_rate, cluster_skip_rate.stake_weighted_skip_rate) else skip_rate end), 1)::double precision as avg_grace_skip_rate,		
                    max(coalesce(commission_effective, commission_advertised, 100)) as max_commission,
                    (coalesce(avg(credits * greatest(0, 100 - coalesce(commission_effective, commission_advertised, 100))), 0) / 100)::double precision as avg_adjusted_credits,
                    coalesce((array_agg(coalesce(validators.dc_aso)))[1], 'Unknown') dc_aso,
                    coalesce((array_agg(mnde_votes ORDER BY validators.epoch DESC))[1], 0) as mnde_votes
                from
                    validators
                    left join dc on dc.dc_aso = validators.dc_aso and dc.epoch = validators.epoch
                    left join cluster_skip_rate on cluster_skip_rate.epoch = validators.epoch
                where
                validators.epoch between $1 and $2
                group by vote_account
                having count(*) = $3 and count(*) filter (where credits > 0) > 0
                order by avg_adjusted_credits desc;
            ",
                &[&Decimal::from(last_epoch - u64::min(last_epoch, epochs - 1)), &Decimal::from(last_epoch), &i64::try_from(epochs).unwrap()],
            )
            .await?; // and vote_account not in ('3Z1N2Fkfha4ThNiRwN8RnU6U8dkFJ92DH2TFyLWJf8cj','2Dwg3x37yN4q8SyrrwDaRPGQTp14atcwMPewe3Y8FDoL','GkBrxrDjmx2kfTMUZJgYWAbar9fEpYJW7TgLatrZSjhN','5fdEXhCBKC7FRRsH64asZCSiwgNXRozxmzb1cFzfrtWM','7y4wStv8XxUkuBgwNkidfxdy1V6TMYr4UjaTDwcS3MUr','C33g1CBgcc47XFcrYksA3CEkBKaitKuhs9yD7LLtW98K','964w4qykexipZ7aCur1BEeJtexTMa1ehMUc9tCcxm9J3','Gj63nResvnBrKLw4GyyfWFpTudwQWDe9bExkE9Z1LvB1','9uygnf8zm2A88bS4tjqiYUPKAUuSWkJGeHxKLTndrs6v','A465fkGZut4A7FncUvzbCzGD8QE98yn2Lm8grr93c9dV','13zyX9jfGy1RvM28LcdqfLwR4VSowXx6whAL6AcFERCk','AUgLtpPVz6zL4iVCXZwi3cifLERdvnHsuVhNKzqmW45i','4R2eqfCDqN3UesKPW4kSTZVd55955V4awbof4vBuWibY','97AgcJPr1KGkwhq7tSD2LDMADreeCpGoFcX6hWjEuQpi','dVcK6ZibNvBiiwqxadXEGheznJFsWY9SHiMb8afTQns','C9pfCHG1zx5fTtmbsFwLG6yFoztyUVXoCmirUcCe2dt7','5hVPfoTZcfZTcyondKxjuVczaFap9pBGYBSPKXg9Jrg5','DXv73X82WCjVMsqDszK3z764tTJMU3nPXyCU3UktudBG','FvoZJRfV8LWMbkMeiswKzMHSZ2qvU8KVsEkUaW6MdN8m','6EftrAURp1rwpmy7Jeqem4kwWYeSnKmgYWKbdX5gEBHQ','HCZJjvZbaKaPTE96jz64HnBZTnXHBFv3pugqsBE5Z1D9','9fDyXmKS8Qgf9TNsRoDw8q2FJJL5J8LN7Y52sddigqyi','BHGHrKBJ9z6oE4Rjd7rBTsy9GLiFcTeDbkTkC5YmT5JG','CQCvXh6fDejoKVeMKXWirksnwCnhrLzb6XkyrBoQJzX5','Agsu9fcnH3rKBix59mktDRqJhjR8aStgLDd9njaddcdr','AUYVsW5ZGwPMAiFJUuAYPtCB9Xp5CVA1osJyAasj8CLe','FKCcfoLt2pq7boiNqRGucVq5LE1K5Dt4HALCx2WbEQkv','DHasctf9Gs2hRY2QzSoRiLuJnuEkRcGHSrh2JUxthxwa','467Bg8FwFFq5jqebWPnMQtdDRjpmHUqvCWBW1zYVMzHg','JCHsvHwF6TgeM1fapxgAkhVKDU5QtPox3bfCR5sjWirP','72i2i4D7ehg7k3rKUNZLFiHqvhVFv1UvdCQbiNTFudJa','G4RU9qUt7tG8M8E4L4ZfXtdnwPTcPpaWwLEvSxtdRNHF','JB8zjnRE6FeT8N6Yq2182vj69kKHGdeKJ7kBAhHKuHRq','Amhxcj1nt4BhnmTfy3ncqaoLzVr94QEfGMYY9Lqkg9en','783PrbTTsMojSJWv64ZCFnQ7mYoDj4oqdsAGXf22XVQs','FrWFgD5vfjJkKiCY4WeKBk65X4C7sDhi2X1DVMFCPfJ5','BeNvYv2pd3MRJBBSGiMPSRVYcafKAXocNNp79GoaHfoP','ZBfLjZjz48oS3ArtnjmPn4Fc1bd2VbKeBnxeCSrKE9S','DzhGmMUzpyQ5ruk5rRCfekTZMyvPXBXHtnn6aNnt94x4','8cUmk4UHZXFBXZJBnWnXd48iTSRMYikQ1QYbJddBfAxu','85qJ2DWmav9YgKLLdo6mrVAVLLKRH3fDuWPyiViA362n','5xk3gjstftRwZRqQdme4vTuZonpkgs2wsm734M68Bq1Y','7iC1Uu6QBqNG6oaBimnPgLmtoantH7Nc3RD7SoLHgVET','8sqpHTT3B8kLto6Vb98bNP93MVuRuPKdcUAwZaP6xuYs','4QMtvpJ2cFLWAa363dZsr46aBeDAnEsF66jomv4eVqu4','4rxFGSzXiTXuF9GveXbMr4fJAPPnQVjHmpEZbWV8jz9m','HC1NSDR9cbBeQ8V1XJ62VNceUAbjGdnCcH7f5wVFVZw3','Bm3rPaD62YWXJxvpW5viF9jUVdMmd7Q2HYA6eTbDhxxW','DeNodee9LR1WPokmRqidmAQEq8UbBqNCv6QfFTvU6k69','9xMyJXgxBABzV5bmiCuw4xZ8acao2xgvhC1G1yknW1Zj','9DYSMwSwMbQcckH1Zi7EQ3E6ipJKkChqRVJCQjF5FCWp','DqxQuDD9BZERufL2gTCipHhAqj7Bb2zoAEKfvHuXWNUL','FfE7rncxyYJvsqFu3Kn323sJpjBXkfMNXwd4d8kdURk9','9HvcpT4vGkgDU3TUXuJFtC5DPjMt5jb8MXFFTNTg9Mim','CrZEDyNQfbxakxdFYzMc8dtrYq4XDoRZ51xBa12skDpJ','D7wuZ935mznAM6hRJJQBpWcBWyvVgUK96pPDZT2uZq5g','9c5bpzVRbfsYY2fannb4hyX5CJUPg3BfH2cL6sR7kJM4','CnYYmAhuFcyocBbXxoVzPnu37a5ctpLaSr8ja1NGKNZ7','ESF3vCij1t6K437j7tzDyKspPeuMnYoEtooFN9Suzico','GHRvDXj9BfACkJ9CoLWbpi2UkMVti9DwXJGsaFT9XDcD','5HMtU9ngrq7vhQn4qPxFHzaVJRjbnT2VQxTTPdfwvbUL','3HSgNsx9rQsAFZrL7k2BAUuL8HpCjhgfxXjrPBK9cnjD','5GKFk6ptwtYTUVXZwofK3tgCJXRiQBfY6yS9w8dgZaSS','CZw1sSfjZbCccsk2kTjbFeVSgfzEgV1JxHEsEW69Qce9','6XimUrvgbdoAuavV9WGgSYdYKSw6ghajLGeQgZMG9aZU','13fUogQP3K8jAWgSW5gji5NyqHFprwoW3xVRs9MpLqdp','5KF6gMG6f5GCr4V6BXKzdroHxeXK68oKrLQdiujGsj9m','EAZpeduar1WoSCyR8W4YhurN3FfVmuKwdPx4ruy58VU8','4GhsFrzqekca4FiZQdwqbstzcEXsredqpemF9FdRQBqZ','BCFLyTNSoxQbVrTogK8n7ft1oYAgHYEdzafVfGgqz9WN','DREVB8Ce8nLp9Ha5m66sduRcjJtHeQo8B9BkYxjC4Zx3','A8XYMkTzKNceJT7BKtRwGrg5KGgaXcjyoAYuthrjfKUi','2e6hcXeqPMwskDfQXKuwVuHiFByEwaiG9ohgapNBk6qU','53gnaHMxDzGTZ9A58S4jbc1qzhYT4X51thUD4MdSBiyo','2kQZfvm5tqcBhXnscT3xe5SbCDttkipxgy1wCqhzqL2a','6vJGsbs5jYKEdQGUfMEYN4Nenwscgza1dBXB3WJraFyH','CGWR68eEdSDoj5LUn2MGKBgxRC3By64DCBFHCoHdSV21','DDmp7zGUzKhXsZhnUynohWrrKyWFf9gSJcGacihRRHuU','7yvrrixKhYrxMJHjzsPDz8tSAajLL3oD2arAsgeMdK9N','9DsSqMHnrSXkyHtG8sN4zPhjrsRUgfP9vBQ6hFEpEwM','5HedSkUKfYmusiV7rAppuHbz7fp8JmUoLLJjJqCQLS5j','725My2yzg5ZUpQtpEtivLT7JmRes2gGxF3KeGCbYACDe','9Mi8M1JnRmtcYpB42DxYPVmYy2safgdYFmeHmMgkW8TG','2jevuBmk1TrXA36bRZ4bhdJGPzGqcCDoVzRcyYtxzKHY','CHUF69YeA3gZv484izYuhKk1EjaJYjv1pNoJJ6QeFDQc','8b3JPQtHbw8MBJQNwUDVXC6xfaL26UNx6WA3GShGy5Vw','HHFqy4NJteQJScyoAsjwYjS8wCuV1AjNv4veoeKVACRi','DMYn88X6PkHAc2y5zDWm5jGZ2Tk2CyBUe8K1U2obF8jc','C31ocJKVAi8wxCvyAMjXte2fY9zECV2fKrn786F4WZ4N','6g6jypXGeavZPVkWSu4Ny5bfhTMLFnuSepfGMQkQpWV1','D6AkdRCEAvE8Rjh4AKDSCXZ5BaiKpp79da6XtUJotGq5','3Le35iTn2KXRfomruXiDLcMd4BVLKYVgQ7yssmrFJZXx','9TTpcbiTDUQH9goeRvhAhk4X3ahtZ6XttCjRyH8Pu7MP','7yXM5mUSAtBuh2TcCABvSJa3LouZ8wcLps5zTEMiwxvj','LSV1yYBUsxwY8y7AgL2RcJDVJjnwxfeShxaXm7Edrwr','FQY5UU6THEhRNZRg7YXfYGQhJi45TLXrHg76EsXJmESc','9TUJdBxnHvAapYoq8cVFgh1bMbTh6GYfY4etDqWVKXAT','FSH9xke8FBpx6YxEEzNXVWgjmT3G5SN9HpipmCSVamV','CFtrZKxqGfXSuZrM5G64prTfNM8GqWQFQa3GXq4tdzx2','BifNttkf51HzsPgUf2keDdVBL64YvnAVQGF3fkNDfB56','4e1B3jra6oS7nK5wLn9mPMtX1skUJsEvmhV9MscA6UA4','DZJWKjtj1fCJDWTYL1HvF9rLrxRRKKp6GQgyujEzqc22','3YKcH4c8eoAKkghQeGavg9HZ13fSe77RWM3QoFTCV2Gv','7r4qcfiaWaZ8i9zW2YjqgRLEpGGE7L5hfW8ncpF1HdTs','8aGU18Nxn99AEWEQNrBYy1ZsJBhiHVFrcqYqHQPNhmEv','5TFdzjKE6LnkhQArxWjt26yVCXskPo3fUXE8F351Cfn7','DpodNd2DWRLbNJVuV1R33xW2PkBJyRTFU5aZGmQrVtMi','Dpy1qt9MhoRD5YpmzfM9iBw2LuRvP1nZAa9La77nAHW5','8kcrp8M2c5LGYThHQxVgsp7BGfGjHZ9fLHa6YN3YpFNa','BgjQPDdsHeD9XXs7pYyHsmvKdkLR1A4SBNYs3mLmPUCD','9EzbogBnGi8hVeLXEyFu2xUo6qi5JdEELs4y3cQXQW33','9uASGafRPWpvpfXeuwcA3TzMUuP5BoHfQWtcdGMyYR9x','7aE66BtyfPELpp6hnb6qb3PjQzmzMqXRMKx9EU7tHak6','6JjWRGRM94G2cpnsqDD3KL8p4ravnFSpJP778V6M9LUS','AeHBkLDeWtMHqrM4uwuewwWKtyKd5aBZAygxZJ3MCjRp','6c2FJC1NfzNvivapAzPW8vj9TW63dpHCVh7zzehwnNLH','D7ZCDE1PHe8duMjNpxwHrYbrRzcnsS7p4nD2daLzWwtr','DaNexGpPeQChZTPZAn1BGmd4ASQpHE4hLDv7V4iAe2oA','8HciLEx6hGdb8mxaCx7ExFBxkcgdkpt43FhiJdvPA6XZ','ouLzBTp7vqzT1mhjtg1TpYHwACJpeB5akRC1zDVdg1N','AQB1eoovP55TyjkecjCPTvfXBEzS1JH1sxWguBo1gu9d','J9Go27V87fCdJtjMxmFJu48ctrHzFoe6xQpA6Ecq4Wkw','Fu4wz4US6dV6GzZrv9NnF18KeT47tdbDKRd7pA6DiyS4','CwEsA6kkUZHnuCK2HC1WVpriBpZWFJSKW9xxrdednm6J','5bjKPhoQDcpPVeMhu83SEtXqXA9vw62k7KhL9zpsK31b','2ikGwX24ATJQHPtWpHupEAJvAyp63niaFL5R2sGXwfnd','GAerry2FZncXgLJXohjgGmC3W4JKLDFxwhGz4beTgDeP','8sNLx7RinHfPWeoYE1N4dixtNACvgiUrj9Ty81p7iMhb','9EMmPd6zKqTnpj74rgmkTjkYAsZSZ42jBWcqu6iaoGTR','3v6FfdWMT2bcoQQ9hN4F2syu7qhRHzNuCPPQqV12hsw2','BYNXBFkB89FoRCJ4VxFE9Tfde3anECjZjasTP8qSYQUi','3iD36QhXqWzx5b4HHhkRAyUcbEgCaC42hi1GcBePNsp2','8hpaVczvUK24kogYWxV6s3hajDAbaHb6KGZsVRLDoksi','J61sYWwTT3Kfkjy3gJ1ViRwtfXVp7Bi89DLqvCp5WDgC','A9hwhEeQ7hNm8rPbRX7ZDAZRjTVrUCjgDEDD4Tt8rmT7','9b9F4xYHMenZfbD8pSLm45oJfoFYPQ9RVWPXSEmJQzVn','DawVi7TKkWS81ZKyGTmxLAabL1w5gcw8FhGgbHeGJGnj','5ycsa9WVK6zFcUR13m3yijxbevZehZeCbuSocSawsweW','4qS6unxhpNh6fp2rRU3nnyMZEYyZ4hUbjnP7iEN7Jx1w','BxTUwfMiokzimVDLDupGfVPmWXfLSGVpkGr9TUmetn6b','8J4xNmyAQskmPuyywPf1arig4X8hfza2xKBkKwz8E2gU','6zDrZWRXQ7GWi1W2fBTzSs59PSa2uj2k8w2qkc451rqG','74ibS6YRDBF3jMf3bxiLY1i3ohFhJySQwyeeMWaRsAk2','HTpinijYNYPe2UhfwoX7fHKC9j44QEJoVmStCmfvYZxA','76sb4FZPwewvxtST5tJMp9N43jj4hDC5DQ7bv8kBi1rA','FKyoehgzXD6KVSQoHJuTteXGCrChYe65k98wMckr9MN8','4qSZsB9QjXr97HzhzPd1zuvB8z7tqqDuM1xbxB5PcPFh','1M5USfamd1N4i1z6UZeECrWeu2VfrxjYMBSXThu6TqB','7LCnWqQGpNCiUvBLznYG9Q6Zo7mcLkhAHA7YBjbg8SET','AU4yDLbrnLzcjk2pnxvXwNeKJsj9CiUDRXWQbeSbk6Y9','AeSLUUNmADEM2xzfmWbRhfwomvJW3f3Rd1AdicXf27Gb','4RyNsFHDccFEEnbYJAFt2cNufFduh8Se8eKTqXDVr82h','5enTTfG63W4JUzCpwioeLte7827NrYXUgGr6z7Rm7xf5','8usnMxy6YunbfrjHDHPfRcpLWXigcSvrpVohv3F2v24H','J4ooR8AV8o5Ez2qN8ghQhR7YKhqRY5WEHfE8dTR2Yo6a','HFY5f6PF6cRyVAvVG1xV9X15q87qoZ1o6GDcyBzHSEnX')

    let mut validators: Vec<ValidatorAggregatedFlat> = Default::default();
    for row in rows.iter() {
        validators.push(ValidatorAggregatedFlat {
            vote_account: row.get("vote_account"),
            minimum_stake: row.get("minimum_stake"),
            avg_stake: row.get("avg_stake"),
            avg_dc_concentration: row.get("avg_dc_concentration"),
            avg_skip_rate: row.get("avg_skip_rate"),
            avg_grace_skip_rate: row.get("avg_grace_skip_rate"),
            max_commission: row.get::<_, i32>("max_commission").try_into()?,
            avg_adjusted_credits: row.get("avg_adjusted_credits"),
            dc_aso: row.get("dc_aso"),
            mnde_votes: row.get::<_, Decimal>("mnde_votes").try_into()?,
        });
    }

    Ok(validators)
}

pub async fn store_scoring(
    mut psql_client: &mut Client,
    epoch: i32,
    ui_id: String,
    components: Vec<&str>,
    component_weights: Vec<f64>,
    scores: Vec<crate::dto::ValidatorScoringCsvRow>,
) -> anyhow::Result<()> {
    let scoring_run_result = psql_client
        .query_one(
            "INSERT INTO scoring_runs (created_at, epoch, components, component_weights, ui_id)
            VALUES (now(), $1, $2, $3, $4) RETURNING scoring_run_id;",
            &[&epoch, &components, &component_weights, &ui_id],
        )
        .await?;

    let scoring_run_id: i64 = scoring_run_result.get("scoring_run_id");

    log::info!("Stored scoring run: {}", scoring_run_id);

    let component_scores_by_vote_account: HashMap<_, _> = scores
        .iter()
        .map(|row| {
            (
                row.vote_account.clone(),
                Vec::from([
                    row.normalized_adjusted_credits,
                    row.normalized_dc_concentration,
                    row.normalized_grace_skip_rate,
                ]),
            )
        })
        .collect();

    let ui_hints_parsed: HashMap<_, Vec<&str>> = scores
        .iter()
        .map(|row| {
            (
                row.vote_account.clone(),
                if row.ui_hints.len() == 0 {
                    Default::default()
                } else {
                    row.ui_hints.split(",").collect()
                },
            )
        })
        .collect();

    for chunk in scores.chunks(500) {
        let mut query = InsertQueryCombiner::new(
            "scores".to_string(),
            "vote_account, score, component_scores, rank, ui_hints, eligible_stake_algo, eligible_stake_mnde, eligible_stake_msol, target_stake_algo, target_stake_mnde, target_stake_msol, scoring_run_id".to_string(),
        );
        for row in chunk {
            let mut params: Vec<&(dyn ToSql + Sync)> = vec![
                &row.vote_account,
                &row.score,
                component_scores_by_vote_account
                    .get(&row.vote_account)
                    .unwrap(),
                &row.rank,
                ui_hints_parsed.get(&row.vote_account).unwrap(),
                &row.eligible_stake_algo,
                &row.eligible_stake_mnde,
                &row.eligible_stake_msol,
                &row.target_stake_algo,
                &row.target_stake_mnde,
                &row.target_stake_msol,
                &scoring_run_id,
            ];
            query.add(&mut params);
        }
        query.execute(&mut psql_client).await?;
    }

    Ok(())
}<|MERGE_RESOLUTION|>--- conflicted
+++ resolved
@@ -749,8 +749,6 @@
     Ok(records)
 }
 
-<<<<<<< HEAD
-=======
 pub async fn load_current_stake(
     psql_client: &Client,
 ) -> anyhow::Result<HashMap<String, ValidatorCurrentStake>> {
@@ -789,7 +787,6 @@
     Ok(records)
 }
 
->>>>>>> 7980d655
 pub async fn get_last_epoch(psql_client: &Client) -> anyhow::Result<Option<u64>> {
     let row = psql_client
         .query_opt("SELECT MAX(epoch) as last_epoch FROM validators", &[])
