--- conflicted
+++ resolved
@@ -231,15 +231,9 @@
 
     let mut records: HashMap<_, Vec<_>> = Default::default();
     for row in rows {
-<<<<<<< HEAD
         let vote_account: String = row.get("vote_account");
-        let commissions = records
+        let versions = records
             .entry(vote_account.clone())
-=======
-        let identity: String = row.get("identity");
-        let versions = records
-            .entry(identity.clone())
->>>>>>> 7e47f717
             .or_insert(Default::default());
         versions.push(VersionRecord {
             epoch: row.get::<_, Decimal>("epoch").try_into()?,
