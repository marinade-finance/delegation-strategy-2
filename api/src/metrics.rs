--- conflicted
+++ resolved
@@ -14,14 +14,11 @@
         "How many times /validators endpoint was requested"
     )
     .unwrap();
-<<<<<<< HEAD
     pub static ref REQUEST_COUNT_REPORT_STAKING: IntCounter = register_int_counter!(
         "request_count_planned_stakes",
         "How many times reports/staking endpoint was requested"
     )
     .unwrap();
-=======
->>>>>>> 8573c1cf
     pub static ref REQUEST_COUNT_VALIDATORS_FLAT: IntCounter = register_int_counter!(
         "request_count_validators_flat",
         "How many times /validators/flat endpoint was requested"
