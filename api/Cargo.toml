[package]
name = "api"
version = "0.1.0"
edition = "2021"

[dependencies]
redis = { version = "0.23.0", features = ["tokio-comp", "aio"] }
redis-macros = "0.1.0"
rust_decimal = { version = "1.26", features = ["db-postgres"] }
anyhow = "1.0.40"
borsh = "0.9"
csv = "1.1"
log = "0.4.14"
bytes = "1.0"
futures = { version = "0.3", default-features = false }
env_logger = "0.9.0"
structopt = "0.3.21"
<<<<<<< HEAD
solana-client = "1.7.11"
solana-vote-program = "1.7.11"
solana-sdk = "1.7.11"
solana-program = "1.7.11"
solana-account-decoder = "1.7.11"
solana-config-program = "1.7.11"
=======
solana-program = "1.14.17"
>>>>>>> 2e795cf0
serde = { version = "1.0", features = ["derive"] }
serde_yaml = "0.8"
serde_json = "1.0"
num = "0.4.0"
bincode = "1.3.3"
reqwest = { version = "0.11.11", features=["stream"] }
tokio-postgres = { version = "0.7.7", features = ["with-chrono-0_4"] }
store = { path = "../store" }
chrono = "0.4"
tokio = { version = "1", features = ["full"] }
warp = "0.3"
prometheus = "0.13.3"
lazy_static = "1.4.0"
regex = "1.7.2"
utoipa = { version = "3.2.1", features = ["chrono", "decimal"] }
rslock = "0.1.1"<|MERGE_RESOLUTION|>--- conflicted
+++ resolved
@@ -15,16 +15,7 @@
 futures = { version = "0.3", default-features = false }
 env_logger = "0.9.0"
 structopt = "0.3.21"
-<<<<<<< HEAD
-solana-client = "1.7.11"
-solana-vote-program = "1.7.11"
-solana-sdk = "1.7.11"
-solana-program = "1.7.11"
-solana-account-decoder = "1.7.11"
-solana-config-program = "1.7.11"
-=======
 solana-program = "1.14.17"
->>>>>>> 2e795cf0
 serde = { version = "1.0", features = ["derive"] }
 serde_yaml = "0.8"
 serde_json = "1.0"
