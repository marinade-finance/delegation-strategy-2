--- conflicted
+++ resolved
@@ -122,14 +122,10 @@
 validators$msol_votes <- 0
 if (nrow(msol_votes) > 0) {
   for (i in 1:nrow(msol_votes)) {
-<<<<<<< HEAD
     matching_rows <- validators$vote_account == msol_votes[i, "vote_account"]
     if (any(matching_rows)) {
       validators[matching_rows, "msol_votes"] <- msol_votes[i, "msol_votes"]
     }
-=======
-    validators[validators$vote_account == msol_votes[i, "vote_account"], ]$msol_votes <- msol_votes[i, "msol_votes"]
->>>>>>> 60753f70
   }
 }
 
